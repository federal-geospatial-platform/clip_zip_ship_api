--- conflicted
+++ resolved
@@ -47,12 +47,8 @@
 from urllib.request import urlopen
 
 import dateutil.parser
-<<<<<<< HEAD
 import shapely
 import shapely.ops
-=======
-from shapely import ops
->>>>>>> de1a7d93
 from shapely.geometry import (
     box,
     GeometryCollection,
