--- conflicted
+++ resolved
@@ -36,12 +36,8 @@
 
 from flask import Flask, Blueprint, make_response, request, send_from_directory
 
-<<<<<<< HEAD
 from pygeoapi.api_czs import API_CZS
-=======
-from pygeoapi.api import API
 from pygeoapi.openapi import load_openapi_document
->>>>>>> de1a7d93
 from pygeoapi.util import get_mimetype, yaml_load, get_api_rules
 
 
@@ -83,11 +79,7 @@
 APP.config['JSONIFY_PRETTYPRINT_REGULAR'] = CONFIG['server'].get(
     'pretty_print', True)
 
-<<<<<<< HEAD
-api_ = API_CZS(CONFIG)
-=======
-api_ = API(CONFIG, OPENAPI)
->>>>>>> de1a7d93
+api_ = API_CZS(CONFIG, OPENAPI)
 
 OGC_SCHEMAS_LOCATION = CONFIG['server'].get('ogc_schemas_location')
 
