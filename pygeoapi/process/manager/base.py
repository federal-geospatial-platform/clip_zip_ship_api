# =================================================================
#
# Authors: Tom Kralidis <tomkralidis@gmail.com>
#          Ricardo Garcia Silva <ricardo.garcia.silva@geobeyond.it>
#
# Copyright (c) 2022 Tom Kralidis
#           (c) 2023 Ricardo Garcia Silva
#
# Permission is hereby granted, free of charge, to any person
# obtaining a copy of this software and associated documentation
# files (the "Software"), to deal in the Software without
# restriction, including without limitation the rights to use,
# copy, modify, merge, publish, distribute, sublicense, and/or sell
# copies of the Software, and to permit persons to whom the
# Software is furnished to do so, subject to the following
# conditions:
#
# The above copyright notice and this permission notice shall be
# included in all copies or substantial portions of the Software.
#
# THE SOFTWARE IS PROVIDED "AS IS", WITHOUT WARRANTY OF ANY KIND,
# EXPRESS OR IMPLIED, INCLUDING BUT NOT LIMITED TO THE WARRANTIES
# OF MERCHANTABILITY, FITNESS FOR A PARTICULAR PURPOSE AND
# NONINFRINGEMENT. IN NO EVENT SHALL THE AUTHORS OR COPYRIGHT
# HOLDERS BE LIABLE FOR ANY CLAIM, DAMAGES OR OTHER LIABILITY,
# WHETHER IN AN ACTION OF CONTRACT, TORT OR OTHERWISE, ARISING
# FROM, OUT OF OR IN CONNECTION WITH THE SOFTWARE OR THE USE OR
# OTHER DEALINGS IN THE SOFTWARE.
#
# =================================================================

import collections
from datetime import datetime
import json
import logging
import multiprocessing
<<<<<<< HEAD
#import concurrent.futures
=======
>>>>>>> 9f7b25cf
from multiprocessing import dummy
from pathlib import Path
from typing import Any, Dict, Tuple, Optional, OrderedDict
import uuid

from pygeoapi.plugin import load_plugin
from pygeoapi.process.base import (
    BaseProcessor,
    JobNotFoundError,
    JobResultNotFoundError,
    UnknownProcessError,
)
from pygeoapi.util import (
    DATETIME_FORMAT,
    JobStatus,
    ProcessExecutionMode,
    RequestedProcessExecutionMode,
)
from pygeoapi.provider.base import (
    ProviderPreconditionFailed,
    ProviderRequestEntityTooLargeError
)
LOGGER = logging.getLogger(__name__)



class BaseManager:
    """generic Manager ABC"""
    processes: OrderedDict[str, Dict]

    def __init__(self, manager_def: dict):
        """
        Initialize object

        :param manager_def: manager definition

        :returns: `pygeoapi.process.manager.base.BaseManager`
        """

        self.name = manager_def['name']
        self.is_async = False
        self.connection = manager_def.get('connection')
        self.output_dir = manager_def.get('output_dir')
        self.max_concurrent = manager_def.get('max_concurrent', 0)
        self.max_queue = manager_def.get('max_queue', 0)
        self.result_in_db = manager_def.get('result_in_db', False)
<<<<<<< HEAD
        self.internal_error_in_db = manager_def.get('internal_error_in_db', False)
=======
        self.internal_error_in_db = manager_def.get('internal_error_in_db',
                                                    False)
>>>>>>> 9f7b25cf
        self.job_pending = 0

        if self.output_dir is not None:
            self.output_dir = Path(self.output_dir)

        # Note: There are two different things named OrderedDict here - one
        # is coming from typing.OrderedDict (type annotation), the other is
        # coming from collections.OrderedDict (actual type we want
        # to use here) - this will not be needed anymore when pygeoapi moves
        # to requiring Python 3.9 as the minimum supported Python version
        self.processes = collections.OrderedDict()
        for id_, process_conf in manager_def.get('processes', {}).items():
            self.processes[id_] = dict(process_conf)

        # If parallel processing is limited
        self.semaphore = None
        if self.max_concurrent > 0:
            # Create a semaphore to limit a maximum of parallel processes
            self.semaphore = multiprocessing.Semaphore(self.max_concurrent)

    def get_processor(self, process_id: str) -> Optional[BaseProcessor]:
        """Instantiate a processor.

        :param process_id: Identifier of the process

        :raise UnknownProcessError: if the processor cannot be created
        :returns: instance of the processor
        """

        try:
            process_conf = self.processes[process_id]
        except KeyError as err:
            raise UnknownProcessError('Invalid process identifier') from err
        else:
            return load_plugin('process', process_conf['processor'])

    def get_jobs(self, status: JobStatus = None) -> list:
        """
        Get process jobs, optionally filtered by status

        :param status: job status (accepted, running, successful,
                       failed, results) (default is all)

        :returns: `list` of jobs (identifier, status, process identifier)
        """

        raise NotImplementedError()

    def add_job(self, job_metadata: dict) -> str:
        """
        Add a job

        :param job_metadata: `dict` of job metadata

        :returns: `str` added job identifier
        """

        raise NotImplementedError()

    def update_job(self, job_id: str, update_dict: dict) -> bool:
        """
        Updates a job

        :param job_id: job identifier
        :param update_dict: `dict` of property updates

        :returns: `bool` of status result
        """

        raise NotImplementedError()

    def get_job(self, job_id: str) -> dict:
        """
        Get a job (!)

        :param job_id: job identifier

        :raises: JobNotFoundError: if the job_id does not correspond to a
            known job
        :returns: `dict` of job result
        """

        raise JobNotFoundError()

    def get_job_result(self, job_id: str) -> Tuple[str, Any]:
        """
        Returns the actual output from a completed process

        :param job_id: job identifier

        :raises: JobNotFoundError: if the job_id does not correspond to a
            known job
        :raises: JobResultNotFoundError: if the job-related result cannot
            be returned
        :returns: `tuple` of mimetype and raw output
        """

        raise JobResultNotFoundError()

    def delete_job(self, job_id: str) -> bool:
        """
        Deletes a job and associated results/outputs

        :param job_id: job identifier

        :raises: JobNotFoundError: if the job_id does not correspond to a
            known job
        :returns: `bool` of status result
        """

        raise JobNotFoundError()

    def _execute_handler_async(self, p: BaseProcessor, job_id: str,
                               data_dict: dict) -> Tuple[str, None, JobStatus]:  # noqa
        """
        This private execution handler executes a process in a background
        thread using `multiprocessing.dummy`

        https://docs.python.org/3/library/multiprocessing.html#module-multiprocessing.dummy  # noqa

        :param p: `pygeoapi.process` object
        :param job_id: job identifier
        :param data_dict: `dict` of data parameters

        :returns: tuple of None (i.e. initial response payload)
                  and JobStatus.accepted (i.e. initial job status)
        """

        # If limiting the queue
        if self.max_queue > 0:
            # Check if over
            if self.job_pending >= self.max_queue:
                # Refuse, queue is full
<<<<<<< HEAD
                return 'application/json', {'job_id': None}, JobStatus.dismissed
=======
                return 'application/json', {'job_id': None}, JobStatus.dismissed  # noqa
>>>>>>> 9f7b25cf

        # Proceed
        _process = dummy.Process(
            target=self._execute_handler_sync,
            args=(p, job_id, data_dict)
        )
        _process.start()
        return 'application/json', {'job_id': job_id}, JobStatus.accepted

    def _execute_handler_sync(self, p: BaseProcessor, job_id: str,
                              data_dict: dict) -> Tuple[str, Any, JobStatus]:
        """
        Synchronous execution handler

        If the manager has defined `output_dir`, then the result
        will be written to disk
        output store. There is no clean-up of old process outputs.

        :param p: `pygeoapi.process` object
        :param job_id: job identifier
        :param data_dict: `dict` of data parameters

        :returns: tuple of MIME type, response payload and status
        """

        process_id = p.metadata['id']
        current_status = JobStatus.accepted
        message = 'Job accepted'

        # If using limitation
        if self.semaphore:
            current_status = JobStatus.in_queue
            message = 'Job accepted and put in queue'

        job_metadata = {
            'identifier': job_id,
            'process_id': process_id,
            'job_start_datetime': datetime.utcnow().strftime(
                DATETIME_FORMAT),
            'job_end_datetime': None,
            'status': current_status.value,
            'location': None,
            'mimetype': None,
            'message': message,
            'progress': 5
        }

        self.add_job(job_metadata)

        try:
            # Increment task count pending
            self.job_pending = self.job_pending + 1

            # If limiting parallel processing
            if self.semaphore:
                # Acquire the semaphore permission
                self.semaphore.acquire()

            try:
                current_status = JobStatus.accepted
                self.update_job(job_id, {
                    'status': current_status.value,
                    'message': 'Job ready for execution',
                    'progress': 10
                })

                if self.output_dir is not None:
                    filename = f"{p.metadata['id']}-{job_id}"
                    job_filename = self.output_dir / filename
                else:
                    job_filename = None

                current_status = JobStatus.running
                jfmt, outputs = p.execute(data_dict)

                self.update_job(job_id, {
                    'status': current_status.value,
                    'message': 'Writing job output',
                    'progress': 95
                })

                if self.output_dir is not None:
                    LOGGER.debug(f'writing output to {job_filename}')
                    if isinstance(outputs, dict):
                        mode = 'w'
                        data = json.dumps(outputs, sort_keys=True, indent=4)
                        encoding = 'utf-8'
                    elif isinstance(outputs, bytes):
                        mode = 'wb'
                        data = outputs
                        encoding = None
<<<<<<< HEAD
                    with job_filename.open(mode=mode, encoding=encoding) as fh:
=======
                    with job_filename.open(mode=mode,
                                           encoding=encoding) as fh:
>>>>>>> 9f7b25cf
                        fh.write(data)

                current_status = JobStatus.successful

                job_update_metadata = {
                    'job_end_datetime': datetime.utcnow().strftime(
                        DATETIME_FORMAT),
                    'status': current_status.value,
                    'location': str(job_filename),
                    'mimetype': jfmt,
                    'message': 'Job complete',
                    'progress': 100
                }

                # If data is going in the database
                if self.result_in_db:
<<<<<<< HEAD
                    job_update_metadata['result'] = json.dumps(outputs, sort_keys=True, indent=4)
=======
                    job_update_metadata['result'] = json.dumps(outputs,
                                                               sort_keys=True,
                                                               indent=4)
>>>>>>> 9f7b25cf

                # Update the job termination
                self.update_job(job_id, job_update_metadata)

            except Exception as err:
<<<<<<< HEAD
                # TODO assess correct exception type and description to help users
                # NOTE, the /results endpoint should return the error HTTP status
                # for jobs that failed, ths specification says that failing jobs
                # must still be able to be retrieved with their error message
                # intact, and the correct HTTP error status at the /results
                # endpoint, even if the /result endpoint correctly returns the
                # failure information (i.e. what one might assume is a 200
                # response).
=======
                # TODO assess correct exception type and description to help
                # users
                # NOTE, the /results endpoint should return the error HTTP
                # status for jobs that failed, ths specification says that
                # failing jobs must still be able to be retrieved with their
                # error message intact, and the correct HTTP error status at
                # the /results endpoint, even if the /result endpoint
                # correctly returns the failure information
                # (i.e. what one might assume is a 200 response).
>>>>>>> 9f7b25cf

                current_status = JobStatus.failed
                if isinstance(err, ProviderPreconditionFailed):
                    code = 'PreconditionFailed'
                    description = str(err)

                elif isinstance(err, ProviderRequestEntityTooLargeError):
                    code = 'RequestEntityTooLargeError'
                    description = str(err)

                else:
                    code = 'InvalidParameterValue'
                    description = 'Error processing job'

                outputs = {
                    'code': code,
                    'error': err,
                    'description': description
                }

                LOGGER.error(err)
                job_metadata = {
                    'job_end_datetime': datetime.utcnow().strftime(
                        DATETIME_FORMAT),
                    'status': current_status.value,
                    'location': None,
                    'mimetype': None,
                    'message': f'{code}: {outputs["description"]}'
                }

                jfmt = 'application/json'

                # If the internal error is going in the database
                if self.internal_error_in_db:
                    job_metadata['internal_error'] = str(err)

                # Update the job
                self.update_job(job_id, job_metadata)

            return jfmt, outputs, current_status

        finally:
            # Decrement job pending
            self.job_pending = self.job_pending - 1

            # If using limitation
            if self.semaphore:
                # Release the semaphore
                self.semaphore.release()
<<<<<<< HEAD

=======
>>>>>>> 9f7b25cf

    def execute_process(
            self,
            process_id: str,
            data_dict: dict,
            execution_mode: Optional[RequestedProcessExecutionMode] = None
    ) -> Tuple[str, Any, JobStatus, Optional[Dict[str, str]]]:
        """
        Default process execution handler

        :param process_id: process identifier
        :param data_dict: `dict` of data parameters
        :param execution_mode: `str` optionally specifying sync or async
        processing.

        :raises: UnknownProcessError if the input process_id does not
                 correspond to a known process
        :returns: tuple of job_id, MIME type, response payload, status and
                  optionally additional HTTP headers to include in the final
                  response
        """

        job_id = str(uuid.uuid1())
        processor = self.get_processor(process_id)

        # Running inside a process manager, set it
        processor.set_process_manager(self, job_id)

        if execution_mode == RequestedProcessExecutionMode.respond_async:
            job_control_options = processor.metadata.get(
                'jobControlOptions', [])
            # client wants async - do we support it?
            process_supports_async = (
                ProcessExecutionMode.async_execute.value in job_control_options  # noqa
                )
            if self.is_async and process_supports_async:
                LOGGER.debug('Asynchronous execution')
                handler = self._execute_handler_async
                response_headers = {
                    'Preference-Applied': (
                        RequestedProcessExecutionMode.respond_async.value)
                }
            else:
                LOGGER.debug('Synchronous execution')
                handler = self._execute_handler_sync
                response_headers = {
                    'Preference-Applied': (
                        RequestedProcessExecutionMode.wait.value)
                }
        elif execution_mode == RequestedProcessExecutionMode.wait:
            # client wants sync - pygeoapi implicitly supports sync mode
            LOGGER.debug('Synchronous execution')
            handler = self._execute_handler_sync
            response_headers = {
                'Preference-Applied': RequestedProcessExecutionMode.wait.value}  # noqa
        else:  # client has no preference
            # according to OAPI - Processes spec we ought to respond with sync
            LOGGER.debug('Synchronous execution')
            handler = self._execute_handler_sync
            response_headers = None
        # TODO: handler's response could also be allowed to include more HTTP
        # headers
        mime_type, outputs, status = handler(processor, job_id, data_dict)
        return job_id, mime_type, outputs, status, response_headers

    def __repr__(self):
        return f'<BaseManager> {self.name}'


def get_manager(config: Dict) -> BaseManager:
    """
    Instantiate process manager from the supplied configuration.

    :param config: pygeoapi configuration
    :returns: The pygeoapi process manager object
    """
    manager_conf = config.get('server', {}).get(
        'manager',
        {
            'name': 'Dummy',
            'connection': None,
            'output_dir': None
        }
    )
    processes_conf = {}
    for id_, resource_conf in config.get('resources', {}).items():
        if resource_conf.get('type') == 'process':
            processes_conf[id_] = resource_conf
    manager_conf['processes'] = processes_conf
    if manager_conf.get('name') == 'Dummy':
        LOGGER.info('Starting dummy manager')
    return load_plugin('process_manager', manager_conf)<|MERGE_RESOLUTION|>--- conflicted
+++ resolved
@@ -34,10 +34,6 @@
 import json
 import logging
 import multiprocessing
-<<<<<<< HEAD
-#import concurrent.futures
-=======
->>>>>>> 9f7b25cf
 from multiprocessing import dummy
 from pathlib import Path
 from typing import Any, Dict, Tuple, Optional, OrderedDict
@@ -84,12 +80,8 @@
         self.max_concurrent = manager_def.get('max_concurrent', 0)
         self.max_queue = manager_def.get('max_queue', 0)
         self.result_in_db = manager_def.get('result_in_db', False)
-<<<<<<< HEAD
-        self.internal_error_in_db = manager_def.get('internal_error_in_db', False)
-=======
         self.internal_error_in_db = manager_def.get('internal_error_in_db',
                                                     False)
->>>>>>> 9f7b25cf
         self.job_pending = 0
 
         if self.output_dir is not None:
@@ -223,11 +215,7 @@
             # Check if over
             if self.job_pending >= self.max_queue:
                 # Refuse, queue is full
-<<<<<<< HEAD
-                return 'application/json', {'job_id': None}, JobStatus.dismissed
-=======
                 return 'application/json', {'job_id': None}, JobStatus.dismissed  # noqa
->>>>>>> 9f7b25cf
 
         # Proceed
         _process = dummy.Process(
@@ -319,12 +307,8 @@
                         mode = 'wb'
                         data = outputs
                         encoding = None
-<<<<<<< HEAD
-                    with job_filename.open(mode=mode, encoding=encoding) as fh:
-=======
                     with job_filename.open(mode=mode,
                                            encoding=encoding) as fh:
->>>>>>> 9f7b25cf
                         fh.write(data)
 
                 current_status = JobStatus.successful
@@ -341,28 +325,14 @@
 
                 # If data is going in the database
                 if self.result_in_db:
-<<<<<<< HEAD
-                    job_update_metadata['result'] = json.dumps(outputs, sort_keys=True, indent=4)
-=======
                     job_update_metadata['result'] = json.dumps(outputs,
                                                                sort_keys=True,
                                                                indent=4)
->>>>>>> 9f7b25cf
 
                 # Update the job termination
                 self.update_job(job_id, job_update_metadata)
 
             except Exception as err:
-<<<<<<< HEAD
-                # TODO assess correct exception type and description to help users
-                # NOTE, the /results endpoint should return the error HTTP status
-                # for jobs that failed, ths specification says that failing jobs
-                # must still be able to be retrieved with their error message
-                # intact, and the correct HTTP error status at the /results
-                # endpoint, even if the /result endpoint correctly returns the
-                # failure information (i.e. what one might assume is a 200
-                # response).
-=======
                 # TODO assess correct exception type and description to help
                 # users
                 # NOTE, the /results endpoint should return the error HTTP
@@ -372,7 +342,6 @@
                 # the /results endpoint, even if the /result endpoint
                 # correctly returns the failure information
                 # (i.e. what one might assume is a 200 response).
->>>>>>> 9f7b25cf
 
                 current_status = JobStatus.failed
                 if isinstance(err, ProviderPreconditionFailed):
@@ -422,10 +391,6 @@
             if self.semaphore:
                 # Release the semaphore
                 self.semaphore.release()
-<<<<<<< HEAD
-
-=======
->>>>>>> 9f7b25cf
 
     def execute_process(
             self,
