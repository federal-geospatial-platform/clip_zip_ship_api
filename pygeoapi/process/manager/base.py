--- conflicted
+++ resolved
@@ -34,10 +34,6 @@
 import json
 import logging
 import multiprocessing
-<<<<<<< HEAD
-#import concurrent.futures
-=======
->>>>>>> 9f7b25cf
 from multiprocessing import dummy
 from pathlib import Path
 from typing import Any, Dict, Tuple, Optional, OrderedDict
@@ -61,7 +57,6 @@
     ProviderRequestEntityTooLargeError
 )
 LOGGER = logging.getLogger(__name__)
-
 
 
 class BaseManager:
@@ -463,6 +458,7 @@
     def __repr__(self):
         return f'<BaseManager> {self.name}'
 
+
 def get_manager(config: Dict) -> BaseManager:
     """
     Instantiate process manager from the supplied configuration.
