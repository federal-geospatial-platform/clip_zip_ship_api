# =================================================================
#
# Authors: Tom Kralidis <tomkralidis@gmail.com>
#
# Copyright (c) 2022 Tom Kralidis
#
# Permission is hereby granted, free of charge, to any person
# obtaining a copy of this software and associated documentation
# files (the "Software"), to deal in the Software without
# restriction, including without limitation the rights to use,
# copy, modify, merge, publish, distribute, sublicense, and/or sell
# copies of the Software, and to permit persons to whom the
# Software is furnished to do so, subject to the following
# conditions:
#
# The above copyright notice and this permission notice shall be
# included in all copies or substantial portions of the Software.
#
# THE SOFTWARE IS PROVIDED "AS IS", WITHOUT WARRANTY OF ANY KIND,
# EXPRESS OR IMPLIED, INCLUDING BUT NOT LIMITED TO THE WARRANTIES
# OF MERCHANTABILITY, FITNESS FOR A PARTICULAR PURPOSE AND
# NONINFRINGEMENT. IN NO EVENT SHALL THE AUTHORS OR COPYRIGHT
# HOLDERS BE LIABLE FOR ANY CLAIM, DAMAGES OR OTHER LIABILITY,
# WHETHER IN AN ACTION OF CONTRACT, TORT OR OTHERWISE, ARISING
# FROM, OUT OF OR IN CONNECTION WITH THE SOFTWARE OR THE USE OR
# OTHER DEALINGS IN THE SOFTWARE.
#
# =================================================================

import logging
from typing import Any, Tuple

LOGGER = logging.getLogger(__name__)

class BaseProcessor:
    """
    Generic Processor ABC. Processes are inherited from this class
    """

    def __init__(self, processor_def: dict, process_metadata: dict):
        """
        Initialize object

        :param processor_def: processor definition
        :param process_metadata: process metadata `dict`

        :returns: pygeoapi.processor.base.BaseProvider
        """
        self.processor_def = processor_def
        self.name = processor_def['name']
        self.metadata = process_metadata

    def set_process_manager(self, process_manager, job_id: str):
        """
        When the process is executed inside a manager, this method references
        the manager so that the process can update its progression.
<<<<<<< HEAD
        """
        self.process_manager = process_manager
        self.job_id = job_id

    def execute(self, data: dict) -> Tuple[str, Any]:
=======
>>>>>>> 9f7b25cf
        """
        self.process_manager = process_manager
        self.job_id = job_id

    def execute(self, data: dict) -> Tuple[str, Any]:
        """
        Execute the process
        :param data: Dict with the input data that the process needs in order
                     to execute
        :returns: tuple of MIME type and process response
        """
        raise NotImplementedError()

    def __repr__(self):
        return f'<BaseProcessor> {self.name}'

class ProcessorGenericError(Exception):
    """processor generic error"""
    pass

class ProcessorExecuteError(ProcessorGenericError):
    """query / backend error"""
    pass

class JobError(Exception):
    pass

class JobNotFoundError(JobError):
    pass

class JobResultNotFoundError(JobError):
    pass

class ProcessError(Exception):
    pass

class UnknownProcessError(ProcessError):
    pass<|MERGE_RESOLUTION|>--- conflicted
+++ resolved
@@ -54,14 +54,6 @@
         """
         When the process is executed inside a manager, this method references
         the manager so that the process can update its progression.
-<<<<<<< HEAD
-        """
-        self.process_manager = process_manager
-        self.job_id = job_id
-
-    def execute(self, data: dict) -> Tuple[str, Any]:
-=======
->>>>>>> 9f7b25cf
         """
         self.process_manager = process_manager
         self.job_id = job_id
