--- conflicted
+++ resolved
@@ -53,17 +53,8 @@
 
     def set_process_manager(self, process_manager, job_id: str):
         """
-<<<<<<< HEAD
-        When the process is executed inside a manager, this method references the manager so that the process can update its progression.
-        """
-        self.process_manager = process_manager
-        self.job_id = job_id
-
-    def execute(self, data: dict) -> Tuple[str, Any]:
-=======
         When the process is executed inside a manager, this method references
         the manager so that the process can update its progression.
->>>>>>> 9f7b25cf
         """
         self.process_manager = process_manager
         self.job_id = job_id
