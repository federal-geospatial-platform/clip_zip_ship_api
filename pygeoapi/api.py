# =================================================================
#
# Authors: Tom Kralidis <tomkralidis@gmail.com>
#          Francesco Bartoli <xbartolone@gmail.com>
#          Sander Schaminee <sander.schaminee@geocat.net>
#          John A Stevenson <jostev@bgs.ac.uk>
#          Colin Blackburn <colb@bgs.ac.uk>
#          Ricardo Garcia Silva <ricardo.garcia.silva@geobeyond.it>
#
# Copyright (c) 2023 Tom Kralidis
# Copyright (c) 2022 Francesco Bartoli
# Copyright (c) 2022 John A Stevenson and Colin Blackburn
# Copyright (c) 2023 Ricardo Garcia Silva
#
# Permission is hereby granted, free of charge, to any person
# obtaining a copy of this software and associated documentation
# files (the "Software"), to deal in the Software without
# restriction, including without limitation the rights to use,
# copy, modify, merge, publish, distribute, sublicense, and/or sell
# copies of the Software, and to permit persons to whom the
# Software is furnished to do so, subject to the following
# conditions:
#
# The above copyright notice and this permission notice shall be
# included in all copies or substantial portions of the Software.
#
# THE SOFTWARE IS PROVIDED "AS IS", WITHOUT WARRANTY OF ANY KIND,
# EXPRESS OR IMPLIED, INCLUDING BUT NOT LIMITED TO THE WARRANTIES
# OF MERCHANTABILITY, FITNESS FOR A PARTICULAR PURPOSE AND
# NONINFRINGEMENT. IN NO EVENT SHALL THE AUTHORS OR COPYRIGHT
# HOLDERS BE LIABLE FOR ANY CLAIM, DAMAGES OR OTHER LIABILITY,
# WHETHER IN AN ACTION OF CONTRACT, TORT OR OTHERWISE, ARISING
# FROM, OUT OF OR IN CONNECTION WITH THE SOFTWARE OR THE USE OR
# OTHER DEALINGS IN THE SOFTWARE.
#
# =================================================================
""" Root level code of pygeoapi, parsing content provided by web framework.
Returns content from plugins and sets responses.
"""

import asyncio, yaml
from collections import OrderedDict
from copy import deepcopy
from datetime import datetime, timezone
from functools import partial
from gzip import compress
from http import HTTPStatus
import json
import logging
import re
from typing import Any, Tuple, Union, Optional
import urllib.parse

from dateutil.parser import parse as dateparse
from pygeofilter.parsers.ecql import parse as parse_ecql_text
from pygeofilter.parsers.cql_json import parse as parse_cql_json
from pyproj.exceptions import CRSError
import pytz
from shapely.errors import WKTReadingError
from shapely.wkt import loads as shapely_loads

from pygeoapi import __version__, l10n
from pygeoapi.openapi import get_oas
from pygeoapi.formatter.base import FormatterSerializationError
from pygeoapi.linked_data import (geojson2jsonld, jsonldify,
                                  jsonldify_collection)
from pygeoapi.log import setup_logger
from pygeoapi.process.base import (
    JobNotFoundError,
    JobResultNotFoundError,
    ProcessorExecuteError,
)
from pygeoapi.process.manager.base import get_manager
from pygeoapi.plugin import load_plugin, PLUGINS
from pygeoapi.provider.base import (
    ProviderGenericError, ProviderConnectionError, ProviderNotFoundError,
    ProviderInvalidDataError, ProviderInvalidQueryError, ProviderNoDataError,
    ProviderQueryError, ProviderItemNotFoundError, ProviderTypeError,
    ProviderPreconditionFailed, ProviderRequestEntityTooLargeError)

from pygeoapi.provider.tile import (ProviderTileNotFoundError,
                                    ProviderTileQueryError,
                                    ProviderTilesetIdNotFoundError)
from pygeoapi.models.cql import CQLModel
from pygeoapi.util import (dategetter, RequestedProcessExecutionMode,
                           DATETIME_FORMAT, UrlPrefetcher,
                           filter_dict_by_key_value, get_provider_by_type,
                           get_provider_default, get_typed_value, JobStatus,
                           json_serial, render_j2_template, str2bool,
                           TEMPLATES, to_json, get_api_rules, get_base_url,
                           get_crs_from_uri, get_supported_crs_list,
                           CrsTransformSpec, transform_bbox)

from pygeoapi.models.provider.base import TilesMetadataFormat

LOGGER = logging.getLogger(__name__)

#: Return headers for requests (e.g:X-Powered-By)
HEADERS = {
    'Content-Type': 'application/json',
    'X-Powered-By': f'pygeoapi {__version__}'
}

CHARSET = ['utf-8']
F_JSON = 'json'
F_HTML = 'html'
F_JSONLD = 'jsonld'
F_GZIP = 'gzip'
F_PNG = 'png'
F_MVT = 'mvt'

#: Formats allowed for ?f= requests (order matters for complex MIME types)
FORMAT_TYPES = OrderedDict((
    (F_HTML, 'text/html'),
    (F_JSONLD, 'application/ld+json'),
    (F_JSON, 'application/json'),
    (F_PNG, 'image/png'),
    (F_MVT, 'application/vnd.mapbox-vector-tile')
))

#: Locale used for system responses (e.g. exceptions)
SYSTEM_LOCALE = l10n.Locale('en', 'US')

CONFORMANCE = {
    'common': [
        'http://www.opengis.net/spec/ogcapi-common-1/1.0/conf/core',
        'http://www.opengis.net/spec/ogcapi-common-2/1.0/conf/collections',
        'http://www.opengis.net/spec/ogcapi-common-1/1.0/conf/landing-page',
        'http://www.opengis.net/spec/ogcapi-common-1/1.0/conf/json',
        'http://www.opengis.net/spec/ogcapi-common-1/1.0/conf/html',
        'http://www.opengis.net/spec/ogcapi-common-1/1.0/conf/oas30'
    ],
    'feature': [
        'http://www.opengis.net/spec/ogcapi-features-1/1.0/conf/core',
        'http://www.opengis.net/spec/ogcapi-features-1/1.0/req/oas30',
        'http://www.opengis.net/spec/ogcapi-features-1/1.0/conf/html',
        'http://www.opengis.net/spec/ogcapi-features-1/1.0/conf/geojson',
        'http://www.opengis.net/spec/ogcapi-features-2/1.0/conf/crs',
        'http://www.opengis.net/spec/ogcapi-features-3/1.0/conf/queryables',
        'http://www.opengis.net/spec/ogcapi-features-3/1.0/conf/queryables-query-parameters',  # noqa
        'http://www.opengis.net/spec/ogcapi-features-4/1.0/conf/create-replace-delete'  # noqa
    ],
    'coverage': [
        'http://www.opengis.net/spec/ogcapi-coverages-1/1.0/conf/core',
        'http://www.opengis.net/spec/ogcapi-coverages-1/1.0/conf/oas30',
        'http://www.opengis.net/spec/ogcapi-coverages-1/1.0/conf/html',
        'http://www.opengis.net/spec/ogcapi-coverages-1/1.0/conf/geodata-coverage',  # noqa
        'http://www.opengis.net/spec/ogcapi-coverages-1/1.0/conf/coverage-subset',  # noqa
        'http://www.opengis.net/spec/ogcapi-coverages-1/1.0/conf/coverage-rangesubset',  # noqa
        'http://www.opengis.net/spec/ogcapi-coverages-1/1.0/conf/coverage-bbox',  # noqa
        'http://www.opengis.net/spec/ogcapi-coverages-1/1.0/conf/coverage-datetime'  # noqa
    ],
    'map': [
        'http://www.opengis.net/spec/ogcapi-maps-1/1.0/conf/core'
    ],
    'tile': [
        'http://www.opengis.net/spec/ogcapi-tiles-1/1.0/conf/core',
        'http://www.opengis.net/spec/ogcapi-tiles-1/1.0/conf/mvt'
    ],
    'record': [
        'http://www.opengis.net/spec/ogcapi-records-1/1.0/conf/core',
        'http://www.opengis.net/spec/ogcapi-records-1/1.0/conf/sorting',
        'http://www.opengis.net/spec/ogcapi-records-1/1.0/conf/opensearch',
        'http://www.opengis.net/spec/ogcapi-records-1/1.0/conf/json',
        'http://www.opengis.net/spec/ogcapi-records-1/1.0/conf/html'
    ],
    'process': [
        'http://www.opengis.net/spec/ogcapi-processes-1/1.0/conf/ogc-process-description', # noqa
        'http://www.opengis.net/spec/ogcapi-processes-1/1.0/conf/core',
        'http://www.opengis.net/spec/ogcapi-processes-1/1.0/conf/json',
        'http://www.opengis.net/spec/ogcapi-processes-1/1.0/conf/oas30'
    ],
    'edr': [
        'http://www.opengis.net/spec/ogcapi-edr-1/1.0/conf/core'
    ]
}

OGC_RELTYPES_BASE = 'http://www.opengis.net/def/rel/ogc/1.0'

DEFAULT_CRS_LIST = [
    'http://www.opengis.net/def/crs/OGC/1.3/CRS84',
    'http://www.opengis.net/def/crs/OGC/1.3/CRS84h',
]

DEFAULT_CRS = 'http://www.opengis.net/def/crs/OGC/1.3/CRS84'
DEFAULT_STORAGE_CRS = DEFAULT_CRS


def pre_process(func):
    """
    Decorator that transforms an incoming Request instance specific to the
    web framework (i.e. Flask, Starlette or Django) into a generic
    :class:`APIRequest` instance.

    :param func: decorated function

    :returns: `func`
    """

    def inner(*args):
        cls, req_in = args[:2]

        req_out = APIRequest.with_data(req_in, getattr(cls, 'locales', set()))
        if len(args) > 2:
            return func(cls, req_out, *args[2:])
        else:
            return func(cls, req_out)

    return inner


def pre_load_colls(func):
    """
    Decorator that makes sure the loaded collections in memory are update to date.

    :param func: decorated function

    :returns: `func`
    """

    def inner(*args, **kwargs):
        cls = args[0]

        # Validate the resources are up to date
        cls.reload_resources_if_necessary()

        return func(*args, **kwargs)

    return inner


def gzip(func):
    """
    Decorator that compresses the content of an outgoing API result
    instance if the Content-Encoding response header was set to gzip.

    :param func: decorated function

    :returns: `func`
    """

    def inner(*args, **kwargs):
        headers, status, content = func(*args, **kwargs)
        charset = CHARSET[0]
        if F_GZIP in headers.get('Content-Encoding', []):
            try:
                if isinstance(content, bytes):
                    # bytes means Content-Type needs to be set upstream
                    content = compress(content)
                else:
                    headers['Content-Type'] = \
                        f"{headers['Content-Type']}; charset={charset}"
                    content = compress(content.encode(charset))
            except TypeError as err:
                headers.pop('Content-Encoding')
                LOGGER.error(f'Error in compression: {err}')

        return headers, status, content

    return inner


class APIRequest:
    """
    Transforms an incoming server-specific Request into an object
    with some generic helper methods and properties.

    .. note::   Typically, this instance is created automatically by the
                :func:`pre_process` decorator. **Every** API method that has
                been routed to a REST endpoint should be decorated by the
                :func:`pre_process` function.
                Therefore, **all** routed API methods should at least have 1
                argument that holds the (transformed) request.

    The following example API method will:

    - transform the incoming Flask/Starlette/Django `Request` into an
      `APIRequest`using the :func:`pre_process` decorator;
    - call :meth:`is_valid` to check if the incoming request was valid, i.e.
      that the user requested a valid output format or no format at all
      (which means the default format);
    - call :meth:`API.get_format_exception` if the requested format was
      invalid;
    - create a `dict` with the appropriate `Content-Type` header for the
      requested format and a `Content-Language` header if any specific language
      was requested.

    .. code-block:: python

       @pre_process
       def example_method(self, request: Union[APIRequest, Any], custom_arg):
          if not request.is_valid():
             return self.get_format_exception(request)

          headers = request.get_response_headers()

          # generate response_body here

          return headers, HTTPStatus.OK, response_body


    The following example API method is similar as the one above, but will also
    allow the user to request a non-standard format (e.g. ``f=xml``).
    If `xml` was requested, we set the `Content-Type` ourselves. For the
    standard formats, the `APIRequest` object sets the `Content-Type`.

    .. code-block:: python

       @pre_process
       def example_method(self, request: Union[APIRequest, Any], custom_arg):
          if not request.is_valid(['xml']):
             return self.get_format_exception(request)

          content_type = 'application/xml' if request.format == 'xml' else None
          headers = request.get_response_headers(content_type)

          # generate response_body here

          return headers, HTTPStatus.OK, response_body

    Note that you don't *have* to call :meth:`is_valid`, but that you can also
    perform a custom check on the requested output format by looking at the
    :attr:`format` property.
    Other query parameters are available through the :attr:`params` property as
    a `dict`. The request body is available through the :attr:`data` property.

    .. note::   If the request data (body) is important, **always** create a
                new `APIRequest` instance using the :meth:`with_data` factory
                method.
                The :func:`pre_process` decorator will use this automatically.

    :param request:             The web platform specific Request instance.
    :param supported_locales:   List or set of supported Locale instances.
    """
    def __init__(self, request, supported_locales):
        # Set default request data
        self._data = b''

        # Copy request query parameters
        self._args = self._get_params(request)

        # Get path info
        if hasattr(request, 'scope'):
            self._path_info = request.scope['path'].strip('/')
        elif hasattr(request.headers, 'environ'):
            self._path_info = request.headers.environ['PATH_INFO'].strip('/')
        elif hasattr(request, 'path_info'):
            self._path_info = request.path_info

        # Extract locale from params or headers
        self._raw_locale, self._locale = self._get_locale(request.headers,
                                                          supported_locales)

        # Determine format
        self._format = self._get_format(request.headers)

        # Get received headers
        self._headers = self.get_request_headers(request.headers)

    @classmethod
    def with_data(cls, request, supported_locales) -> 'APIRequest':
        """
        Factory class method to create an `APIRequest` instance with data.

        If the request body is required, an `APIRequest` should always be
        instantiated using this class method. The reason for this is, that the
        Starlette request body needs to be awaited (async), which cannot be
        achieved in the :meth:`__init__` method of the `APIRequest`.
        However, `APIRequest` can still be initialized using :meth:`__init__`,
        but then the :attr:`data` property value will always be empty.

        :param request:             The web platform specific Request instance.
        :param supported_locales:   List or set of supported Locale instances.
        :returns:                   An `APIRequest` instance with data.
        """

        api_req = cls(request, supported_locales)
        if hasattr(request, 'data'):
            # Set data from Flask request
            api_req._data = request.data
        elif hasattr(request, 'body'):
            if 'django' in str(request.__class__):
                # Set data from Django request
                api_req._data = request.body
            else:
                try:
                    import nest_asyncio
                    nest_asyncio.apply()
                    # Set data from Starlette request after async
                    # coroutine completion
                    # TODO:
                    # this now blocks, but once Flask v2 with async support
                    # has been implemented, with_data() can become async too
                    loop = asyncio.get_event_loop()
                    api_req._data = loop.run_until_complete(request.body())
                except ModuleNotFoundError:
                    LOGGER.error('Module nest-asyncio not found')
        return api_req

    @staticmethod
    def _get_params(request):
        """
        Extracts the query parameters from the `Request` object.

        :param request: A Flask or Starlette Request instance
        :returns: `ImmutableMultiDict` or empty `dict`
        """

        if hasattr(request, 'args'):
            # Return ImmutableMultiDict from Flask request
            return request.args
        elif hasattr(request, 'query_params'):
            # Return ImmutableMultiDict from Starlette request
            return request.query_params
        elif hasattr(request, 'GET'):
            # Return QueryDict from Django GET request
            return request.GET
        elif hasattr(request, 'POST'):
            # Return QueryDict from Django GET request
            return request.POST
        LOGGER.debug('No query parameters found')
        return {}

    def _get_locale(self, headers, supported_locales):
        """
        Detects locale from "lang=<language>" param or `Accept-Language`
        header. Returns a tuple of (raw, locale) if found in params or headers.
        Returns a tuple of (raw default, default locale) if not found.

        :param headers: A dict with Request headers
        :param supported_locales: List or set of supported Locale instances
        :returns: A tuple of (str, Locale)
        """

        raw = None
        try:
            default_locale = l10n.str2locale(supported_locales[0])
        except (TypeError, IndexError, l10n.LocaleError) as err:
            # This should normally not happen, since the API class already
            # loads the supported languages from the config, which raises
            # a LocaleError if any of these languages are invalid.
            LOGGER.error(err)
            raise ValueError(f"{self.__class__.__name__} must be initialized"
                             f"with a list of valid supported locales")

        for func, mapping in ((l10n.locale_from_params, self._args),
                              (l10n.locale_from_headers, headers)):
            loc_str = func(mapping)
            if loc_str:
                if not raw:
                    # This is the first-found locale string: set as raw
                    raw = loc_str
                # Check if locale string is a good match for the UI
                loc = l10n.best_match(loc_str, supported_locales)
                is_override = func is l10n.locale_from_params
                if loc != default_locale or is_override:
                    return raw, loc

        return raw, default_locale

    def _get_format(self, headers) -> Union[str, None]:
        """
        Get `Request` format type from query parameters or headers.

        :param headers: Dict of Request headers
        :returns: format value or None if not found/specified
        """

        # Optional f=html or f=json query param
        # Overrides Accept header and might differ from FORMAT_TYPES
        format_ = (self._args.get('f') or '').strip()
        if format_:
            return format_

        # Format not specified: get from Accept headers (MIME types)
        # e.g. format_ = 'text/html'
        h = headers.get('accept', headers.get('Accept', '')).strip() # noqa
        (fmts, mimes) = zip(*FORMAT_TYPES.items())
        # basic support for complex types (i.e. with "q=0.x")
        for type_ in (t.split(';')[0].strip() for t in h.split(',') if t):
            if type_ in mimes:
                idx_ = mimes.index(type_)
                format_ = fmts[idx_]
                break

        return format_ or None

    @property
    def data(self) -> bytes:
        """Returns the additional data send with the Request (bytes)"""
        return self._data

    @property
    def params(self) -> dict:
        """Returns the Request query parameters dict"""
        return self._args

    @property
    def path_info(self) -> str:
        """Returns the web server request path info part"""
        return self._path_info

    @property
    def locale(self) -> l10n.Locale:
        """
        Returns the user-defined locale from the request object.
        If no locale has been defined or if it is invalid,
        the default server locale is returned.

        .. note::   The locale here determines the language in which pygeoapi
                    should return its responses. This may not be the language
                    that the user requested. It may also not be the language
                    that is supported by a collection provider, for example.
                    For this reason, you should pass the `raw_locale` property
                    to the :func:`l10n.get_plugin_locale` function, so that
                    the best match for the provider can be determined.

        :returns: babel.core.Locale
        """

        return self._locale

    @property
    def raw_locale(self) -> Union[str, None]:
        """
        Returns the raw locale string from the `Request` object.
        If no "lang" query parameter or `Accept-Language` header was found,
        `None` is returned.
        Pass this value to the :func:`l10n.get_plugin_locale` function to let
        the provider determine a best match for the locale, which may be
        different from the locale used by pygeoapi's UI.

        :returns: a locale string or None
        """

        return self._raw_locale

    @property
    def format(self) -> Union[str, None]:
        """
        Returns the content type format from the
        request query parameters or headers.

        :returns: Format name or None
        """

        return self._format

    @property
    def headers(self) -> dict:
        """
        Returns the dictionary of the headers from
        the request.

        :returns: Request headers dictionary
        """

        return self._headers

    def get_linkrel(self, format_: str) -> str:
        """
        Returns the hyperlink relationship (rel) attribute value for
        the given API format string.

        The string is compared against the request format and if it matches,
        the value 'self' is returned. Otherwise, 'alternate' is returned.
        However, if `format_` is 'json' and *no* request format was found,
        the relationship 'self' is returned as well (JSON is the default).

        :param format_: The format to compare the request format against.
        :returns: A string 'self' or 'alternate'.
        """

        fmt = format_.lower()
        if fmt == self._format or (fmt == F_JSON and not self._format):
            return 'self'
        return 'alternate'

    def is_valid(self, additional_formats=None) -> bool:
        """
        Returns True if:
            - the format is not set (None)
            - the requested format is supported
            - the requested format exists in a list if additional formats

        .. note::   Format names are matched in a case-insensitive manner.

        :param additional_formats: Optional additional supported formats list

        :returns: bool
        """

        if not self._format:
            return True
        if self._format in FORMAT_TYPES.keys():
            return True
        if self._format in (f.lower() for f in (additional_formats or ())):
            return True
        return False

    def get_response_headers(self, force_lang: l10n.Locale = None,
                             force_type: str = None,
                             force_encoding: str = None,
                             **custom_headers) -> dict:
        """
        Prepares and returns a dictionary with Response object headers.

        This method always adds a 'Content-Language' header, where the value
        is determined by the 'lang' query parameter or 'Accept-Language'
        header from the request.
        If no language was requested, the default pygeoapi language is used,
        unless a `force_lang` override was specified (see notes below).

        A 'Content-Type' header is also always added to the response.
        If the user does not specify `force_type`, the header is based on
        the `format` APIRequest property. If that is invalid, the default MIME
        type `application/json` is used.

        ..note::    If a `force_lang` override is applied, that language
                    is always set as the 'Content-Language', regardless of
                    a 'lang' query parameter or 'Accept-Language' header.
                    If an API response always needs to be in the same
                    language, 'force_lang' should be set to that language.

        :param force_lang: An optional Content-Language header override.
        :param force_type: An optional Content-Type header override.
        :param force_encoding: An optional Content-Encoding header override.
        :returns: A header dict
        """

        headers = HEADERS.copy()
        headers.update(**custom_headers)
        l10n.set_response_language(headers, force_lang or self._locale)
        if force_type:
            # Set custom MIME type if specified
            headers['Content-Type'] = force_type
        elif self.is_valid() and self._format:
            # Set MIME type for valid formats
            headers['Content-Type'] = FORMAT_TYPES[self._format]

        if F_GZIP in FORMAT_TYPES:
            if force_encoding:
                headers['Content-Encoding'] = force_encoding
            elif F_GZIP in self._headers.get('Accept-Encoding', ''):
                headers['Content-Encoding'] = F_GZIP

        return headers

    def get_request_headers(self, headers) -> dict:
        """
        Obtains and returns a dictionary with Request object headers.

        This method adds the headers of the original request and
        makes them available to the API object.

        :returns: A header dict
        """

        headers_ = {item[0]: item[1] for item in headers.items()}
        return headers_

    def read_param(self, method: str, param_name: str):
        """
        Reads an input parameter from the service end point.
        This function reads parameters provided via either GET or POST methods.
        :param method: indicates if the parameter value should be read from
        a GET or a POST request. Possible values are "GET" or "POST".
        :param param_name: the name of the parameter to read.
        :returns: the parameter value
        """

        # Depending on the method
        result = None
        if method == 'POST':
            d = self.data
            if d:
                d = d.decode()
                d = json.loads(d)
                if param_name in d:
                    result = d[param_name]

        else:
            result = self.params.get(param_name)

        # Return the value of the given parameter name
        return result

    def read_bbox(self, method: str):
        """
        Reads a bbox input parameter from the service end point.
        This function reads a bbox parameter in either GET or POST methods.
        :param method: indicates if the parameter value should be read from
        GET or POST fashion. Possible values are "GET" or "POST".
        :returns: the bbox value
        """

        # Read the input
        q_bbox = self.read_param(method, 'bbox')

        # If found, validate it
        if q_bbox:
            q_bbox = validate_bbox(q_bbox)

        return q_bbox

    def read_bbox_parameters(self, method: str):
        """
        Reads a bbox and bbox-crs filters from the service end point.
        This function reads spatial filter information in either GET or POST
        http methods. By defaultk, 4326 is returned as the bbox-crs.
        :param method: indicates if the parameter value should be read from GET
        or POST fashion. Possible values are "GET" or "POST".
        :returns: an array of spatial filters as provided in the service
        request (bbox, bbox-crs).
        """

        bbox = None
        bbox_crs = None

        # Read the bbox if any
        bbox = self.read_bbox(method)

        # Read the bbox crs if any
        bbox_crs = self.read_param(method, 'bbox-crs')

        return bbox, bbox_crs

    def read_spatial_filter(self, method: str):
        """
        Reads a geometry or bbox spatial filter from the service end point.
        When a bbox is specified and no geometry is specified, this function
        also converts the bbox (and its crs) to a geometry (and its crs) for
        convenience. By defaultk, 4326 is returned as the geom-crs and bbox-crs.
        This function reads spatial filter information in either GET or POST
         http methods.
        :param method: indicates if the parameter value should be read from GET
         or POST fashion. Possible values are "GET" or "POST".
        :returns: an array of spatial filters as provided in the service
         request (geom, geom-crs, bbox, bbox-crs).
        """

        # Read the geometry if any
        geom = self.read_param(method, 'geom')

        # Read the geometry crs if any
        geom_crs = self.read_param(method, 'geom-crs')

        # If no geom_wkt
        bbox = None
        bbox_crs = None
        if not geom:
            # Read the bbox if any
            bbox, bbox_crs = self.read_bbox_parameters(method)

            # If a bbox is set
            if bbox:
                # Transform bbox to polygon wkt
                geom = """POLYGON(({x_min} {y_min}, {x_min} {y_max},
                                   {x_max} {y_max}, {x_max} {y_min},
                                   {x_min} {y_min}))""".format(
                    x_min=bbox[0],
                    y_min=bbox[1],
                    x_max=bbox[2],
                    y_max=bbox[3])
                geom_crs = bbox_crs

        return geom, geom_crs, bbox, bbox_crs


class API:
    """API object"""

    def __init__(self, config):
        """
        constructor

        :param config: configuration dict

        :returns: `pygeoapi.API` instance
        """

        self.last_loaded_resources = None
        self.config = config
        self.api_headers = get_api_rules(self.config).response_headers
        self.base_url = get_base_url(self.config)
        self.prefetcher = UrlPrefetcher()

        CHARSET[0] = config['server'].get('encoding', 'utf-8')
        if config['server'].get('gzip'):
            FORMAT_TYPES[F_GZIP] = 'application/gzip'
            FORMAT_TYPES.move_to_end(F_JSON)

        # Process language settings (first locale is default!)
        self.locales = l10n.get_locales(config)
        self.default_locale = self.locales[0]

        if 'templates' not in self.config['server']:
            self.config['server']['templates'] = {'path': TEMPLATES}

        if 'pretty_print' not in self.config['server']:
            self.config['server']['pretty_print'] = False

        self.pretty_print = self.config['server']['pretty_print']

        setup_logger(self.config['logging'])

        # Create config clone for HTML templating with modified base URL
        self.tpl_config = deepcopy(self.config)
        self.tpl_config['server']['url'] = self.base_url

        # Now that basic configuration is read, call the load ressources.
        # This call enables the api engine to load resources dynamically.
        # That is, resources which could be coming from other sources than
        # the yaml file itself. Indeed, the yaml file could be empty of
        # resources and all read dynamically from somewhere else
        # (e.g. a database).
        # That way, it's a little easier to manage a dynamic ensemble of
        # resoures, especially on pygeoapi distributed environments.
        self.load_resources()

        # Now load the possible manager(s)
        self.manager = get_manager(self.config)
        LOGGER.info('Process manager plugin loaded')

    def load_resources(self):
        """
        Calls on_load_resources and reassigns the resources configuration.
        """

        # Call on_load_resources sending the current resources configuration.
        self.config['resources'] = self.on_load_resources(
            self.config['resources'])
        # Copy over for the template config (this is something that got added
        # after a rebase of pending PR.. to be investigated..)
        self.tpl_config['resources'] = deepcopy(self.config['resources'])
        self.tpl_config['server']['url'] = self.base_url  # Same as in the __init__. This new tpl_config needs refactoring! noqa

        # Keep track of UTC date of last load
        self.last_loaded_resources = datetime.now(timezone.utc)

    def on_load_resources(self, resources):
        """
        Overridable function to load (or reload) the available resources
        dynamically.
        By default, this function simply returns the resources as-is. This is
        the original behavior of the API; expecting resources to be
        already configured correctly per the yaml config file.

        :param resources: the resources as currently configured
        (self.config['resources'])
        :returns: the resources dictionary that's available in the API.
        """

        # By default, return the same resources object, unchanged.
        return resources

    def on_load_resources_check(self, last_loaded_resources):
        """
        Overridable function to check if the resources should be reloaded.
        As this implementation depends on your messaging broker, by default,
        pygeoapi doesn't support that and returns False.
        """
        return False

    def reload_resources_if_necessary(self):
        """
        This function reloads the resources if necessary, by calling
        'on_load_resources_check' and then calling 'load_resources' if
        necessary.
        """

        # If the resources should be reloaded
        if self.on_load_resources_check(self.last_loaded_resources):
            # Reload the resources
            self.load_resources()

    def on_description_filter_spatially(self, collections, geom_wkt, geom_crs):  #noqa
        """
        Overridable function to spatially filter the collections list based on
        a geometry.
        This function is called when the /collections or
        /collections/<collection_id> end points are hit (as it's the same
        Python handler method).
        Example of usage: typically, when the /collections end point is hit,
        all the collections are returned to the client. This overridable
        method enables developers to perform additional processing before
        returning the response to the client..
        For instance, spatial filtering the collections according to a
        geometry which would have been provided by the client performing
        the request.
        :returns: the collections available in the API.
        """

        # By default, return the same collections object, unchanged.
        return collections

    def on_build_collection_finalize(self, locale, collections,
                                     collection_data_type,
                                     input_coll, active_coll):
        """
        Overridable function to modify the collection information before
        returning it to the client.
        This function is called when the /collections or
        /collections/<collection_id> end points are hit (as it's the same
        Python handler method). Edit the "active_coll" object to alter the
        output to the client for the given collection.
        Example of usage: we might want to attach some metadata information,
        fetched dynamically, for each collection information object.
        """

        # By default, do nothing
        pass

    def save_config_pygeoapi(self):
        """
        Saves the current configuration in the PYGEOAPI_CONFIG file.
        """

        # Stringify
        ymalStringData = yaml.dump(self.config, indent=4,
                                   allow_unicode=True,
                                   default_flow_style=False,
                                   sort_keys=False)

        # Write to file
        with open(os.environ.get('PYGEOAPI_CONFIG'), 'w',
                  encoding='utf-8') as outfile:
            outfile.write(ymalStringData)

    def save_config_openapi(self):
        """
        Saves the current configuration in the PYGEOAPI_OPENAPI file.
        This method does basically the same thing as:
        pygeoapi openapi generate $PYGEOAPI_CONFIG --output-file
        $PYGEOAPI_OPENAPI
        """

        # Also save the OpenAPI file
        content = yaml.safe_dump(get_oas(self.config),
                                 allow_unicode=True,
                                 default_flow_style=False)

        # Write to file
        with open(os.environ.get('PYGEOAPI_OPENAPI'), 'w',
                  encoding='utf-8') as outfile:
            outfile.write(content)

    def save_configs(self, save_openapi: bool):
        """
        Saves the current configuration in the PYGEOAPI_CONFIG file and,
        optionally, when save_openapi is true, in the PYGEOAPI_OPENAPI file.
        """

        # Save the config
        self.save_config_pygeoapi()

        # If also updating the OpenAPI specs (which in turn is dynamically
        # read by the openapi end point - thus effectively dynamically adapting
        # the API swagger according to dynamic resources)
        if save_openapi:
            self.save_config_openapi()

    @gzip
    @pre_process
    @jsonldify
    def landing_page(self,
                     request: Union[APIRequest, Any]) -> Tuple[dict, int, str]:
        """
        Provide API landing page

        :param request: A request object

        :returns: tuple of headers, status code, content
        """

        if not request.is_valid():
            return self.get_format_exception(request)

        fcm = {
            'links': [],
            'title': l10n.translate(
                self.config['metadata']['identification']['title'],
                request.locale),
            'description':
                l10n.translate(
                    self.config['metadata']['identification']['description'],
                    request.locale)
        }

        LOGGER.debug('Creating links')
        # TODO: put title text in config or translatable files?
        fcm['links'] = [{
            'rel': request.get_linkrel(F_JSON),
            'type': FORMAT_TYPES[F_JSON],
            'title': 'This document as JSON',
            'href': f"{self.base_url}?f={F_JSON}"
        }, {
            'rel': request.get_linkrel(F_JSONLD),
            'type': FORMAT_TYPES[F_JSONLD],
            'title': 'This document as RDF (JSON-LD)',
            'href': f"{self.base_url}?f={F_JSONLD}"
        }, {
            'rel': request.get_linkrel(F_HTML),
            'type': FORMAT_TYPES[F_HTML],
            'title': 'This document as HTML',
            'href': f"{self.base_url}?f={F_HTML}",
            'hreflang': self.default_locale
        }, {
            'rel': 'service-desc',
            'type': 'application/vnd.oai.openapi+json;version=3.0',
            'title': 'The OpenAPI definition as JSON',
            'href': f"{self.base_url}/openapi"
        }, {
            'rel': 'service-doc',
            'type': FORMAT_TYPES[F_HTML],
            'title': 'The OpenAPI definition as HTML',
            'href': f"{self.base_url}/openapi?f={F_HTML}",
            'hreflang': self.default_locale
        }, {
            'rel': 'conformance',
            'type': FORMAT_TYPES[F_JSON],
            'title': 'Conformance',
            'href': f"{self.base_url}/conformance"
        }, {
            'rel': 'data',
            'type': FORMAT_TYPES[F_JSON],
            'title': 'Collections',
            'href': self.get_collections_url()
        }, {
            'rel': 'http://www.opengis.net/def/rel/ogc/1.0/processes',
            'type': FORMAT_TYPES[F_JSON],
            'title': 'Processes',
            'href': f"{self.base_url}/processes"
        }, {
            'rel': 'http://www.opengis.net/def/rel/ogc/1.0/job-list',
            'type': FORMAT_TYPES[F_JSON],
            'title': 'Jobs',
            'href': f"{self.base_url}/jobs"
        }]

        headers = request.get_response_headers(**self.api_headers)
        if request.format == F_HTML:  # render

            fcm['processes'] = False
            fcm['stac'] = False
            fcm['collection'] = False

            if filter_dict_by_key_value(self.config['resources'],
                                        'type', 'process'):
                fcm['processes'] = True

            if filter_dict_by_key_value(self.config['resources'],
                                        'type', 'stac-collection'):
                fcm['stac'] = True

            if filter_dict_by_key_value(self.config['resources'],
                                        'type', 'collection'):
                fcm['collection'] = True

            content = render_j2_template(self.tpl_config, 'landing_page.html',
                                         fcm, request.locale)
            return headers, HTTPStatus.OK, content

        if request.format == F_JSONLD:
            return headers, HTTPStatus.OK, to_json(
                self.fcmld, self.pretty_print)

        return headers, HTTPStatus.OK, to_json(fcm, self.pretty_print)

    @gzip
    @pre_process
    def openapi(self, request: Union[APIRequest, Any],
                openapi) -> Tuple[dict, int, str]:
        """
        Provide OpenAPI document

        :param request: A request object
        :param openapi: dict of OpenAPI definition

        :returns: tuple of headers, status code, content
        """

        if not request.is_valid():
            return self.get_format_exception(request)

        headers = request.get_response_headers(**self.api_headers)

        if request.format == F_HTML:
            template = 'openapi/swagger.html'
            if request._args.get('ui') == 'redoc':
                template = 'openapi/redoc.html'

            path = f'{self.base_url}/openapi'
            data = {
                'openapi-document-path': path
            }
            content = render_j2_template(self.tpl_config, template, data,
                                         request.locale)
            return headers, HTTPStatus.OK, content

        headers['Content-Type'] = 'application/vnd.oai.openapi+json;version=3.0'  # noqa

        if isinstance(openapi, dict):
            return headers, HTTPStatus.OK, to_json(openapi, self.pretty_print)
        else:
            return headers, HTTPStatus.OK, openapi

    @gzip
    @pre_process
    def conformance(self,
                    request: Union[APIRequest, Any]) -> Tuple[dict, int, str]:
        """
        Provide conformance definition

        :param request: A request object

        :returns: tuple of headers, status code, content
        """

        if not request.is_valid():
            return self.get_format_exception(request)

        conformance_list = CONFORMANCE['common']

        for key, value in self.config['resources'].items():
            if value['type'] == 'process':
                conformance_list.extend(CONFORMANCE[value['type']])
            else:
                for provider in value['providers']:
                    if provider['type'] in CONFORMANCE:
                        conformance_list.extend(CONFORMANCE[provider['type']])

        conformance = {
            'conformsTo': list(set(conformance_list))
        }

        headers = request.get_response_headers(**self.api_headers)
        if request.format == F_HTML:  # render
            content = render_j2_template(self.tpl_config, 'conformance.html',
                                         conformance, request.locale)
            return headers, HTTPStatus.OK, content

        return headers, HTTPStatus.OK, to_json(conformance, self.pretty_print)

    @gzip
    @pre_process
    @jsonldify
    @pre_load_colls
    def get_describe_collections(self, request: Union[APIRequest, Any],
                                 dataset=None) -> Tuple[dict, int, str]:
        """
        Provide collection metadata

        :param request: A request object
        :param dataset: name of collection

        :returns: tuple of headers, status code, content
        """

        # Redirect to the common describe_collections method
        # specifying the GET method was used
        return self.describe_collections(request, dataset, "GET")

    @gzip
    @pre_process
    @jsonldify
    def post_describe_collections(self, request: Union[APIRequest, Any],
                                  dataset=None) -> Tuple[dict, int, str]:
        """
        Provide collection metadata

        :param request: A request object
        :param dataset: name of collection

        :returns: tuple of headers, status code, content
        """

        # Redirect to the common describe_collections method
        # specifying the POST method was used
        return self.describe_collections(request, dataset, "POST")

    def describe_collections(self, request: APIRequest,
                             dataset=None, method=str) -> Tuple[dict, int, str]:  # noqa
        """
        Provide collection metadata

        :param request: A request object
        :param dataset: name of collection

        :returns: tuple of headers, status code, content
        """

        if not request.is_valid():
            return self.get_format_exception(request)
        headers = request.get_response_headers(**self.api_headers)

        fcm = {
            'collections': [],
            'links': []
        }

        collections = filter_dict_by_key_value(self.config['resources'],
                                               'type', 'collection')

        geom = None
        geom_crs = None
        bbox = None
        bbox_crs = None
        try:
            # Read the spatial filter parameters from the request
            geom, geom_crs, bbox, bbox_crs = request.read_spatial_filter(method)  # noqa

        except ValueError as err:
            msg = str(err)
            return self.get_exception(
                HTTPStatus.BAD_REQUEST, headers, request.format,
                'InvalidParameterValue', msg)

        # Filter spatially
        collections = self.on_description_filter_spatially(collections, geom, geom_crs)

        if all([dataset is not None, dataset not in collections.keys()]):
            msg = 'Collection not found'
            return self.get_exception(
                HTTPStatus.NOT_FOUND, headers, request.format, 'NotFound', msg)

        if dataset is not None:
            collections_dict = {
                k: v for k, v in collections.items() if k == dataset
            }
        else:
            collections_dict = collections

        LOGGER.debug('Creating collections')
        for k, v in collections_dict.items():
            if v.get('visibility', 'default') == 'hidden':
                LOGGER.debug(f'Skipping hidden layer: {k}')
                continue
            collection_data = get_provider_default(v['providers'])
            collection_data_type = collection_data['type']

            collection_data_format = None

            if 'format' in collection_data:
                collection_data_format = collection_data['format']

            collection = {
                'id': k,
                'title': l10n.translate(v['title'], request.locale),
                'description': l10n.translate(v['description'], request.locale),  # noqa
                'keywords': l10n.translate(v['keywords'], request.locale),
                'links': []
            }

            bbox = v['extents']['spatial']['bbox']
            # The output should be an array of bbox, so if the user only
            # provided a single bbox, wrap it in a array.
            if not isinstance(bbox[0], list):
                bbox = [bbox]
            collection['extent'] = {
                'spatial': {
                    'bbox': bbox
                }
            }
            if 'crs' in v['extents']['spatial']:
                collection['extent']['spatial']['crs'] = \
                    v['extents']['spatial']['crs']

            t_ext = v.get('extents', {}).get('temporal', {})
            if t_ext:
                begins = dategetter('begin', t_ext)
                ends = dategetter('end', t_ext)
                collection['extent']['temporal'] = {
                    'interval': [[begins, ends]]
                }
                if 'trs' in t_ext:
                    collection['extent']['temporal']['trs'] = t_ext['trs']

            LOGGER.debug('Processing configured collection links')
            for link in l10n.translate(v.get('links', []), request.locale):
                lnk = {
                    'type': link['type'],
                    'rel': link['rel'],
                    'title': l10n.translate(link['title'], request.locale),
                    'href': l10n.translate(link['href'], request.locale),
                }
                if 'hreflang' in link:
                    lnk['hreflang'] = l10n.translate(
                        link['hreflang'], request.locale)
                content_length = link.get('length', 0)

                if lnk['rel'] == 'enclosure' and content_length == 0:
                    # Issue HEAD request for enclosure links without length
                    lnk_headers = self.prefetcher.get_headers(lnk['href'])
                    content_length = int(lnk_headers.get('content-length', 0))
                    content_type = lnk_headers.get('content-type', lnk['type'])
                    if content_length == 0:
                        # Skip this (broken) link
                        LOGGER.debug(f"Enclosure {lnk['href']} is invalid")
                        continue
                    if content_type != lnk['type']:
                        # Update content type if different from specified
                        lnk['type'] = content_type
                        LOGGER.debug(
                            f"Fixed media type for enclosure {lnk['href']}")

                if content_length > 0:
                    lnk['length'] = content_length

                collection['links'].append(lnk)

            # TODO: provide translations
            LOGGER.debug('Adding JSON and HTML link relations')
            collection['links'].append({
                'type': FORMAT_TYPES[F_JSON],
                'rel': 'root',
                'title': 'The landing page of this server as JSON',
                'href': f"{self.base_url}?f={F_JSON}"
            })
            collection['links'].append({
                'type': FORMAT_TYPES[F_HTML],
                'rel': 'root',
                'title': 'The landing page of this server as HTML',
                'href': f"{self.base_url}?f={F_HTML}"
            })
            collection['links'].append({
                'type': FORMAT_TYPES[F_JSON],
                'rel': request.get_linkrel(F_JSON),
                'title': 'This document as JSON',
                'href': f'{self.get_collections_url()}/{k}?f={F_JSON}'
            })
            collection['links'].append({
                'type': FORMAT_TYPES[F_JSONLD],
                'rel': request.get_linkrel(F_JSONLD),
                'title': 'This document as RDF (JSON-LD)',
                'href': f'{self.get_collections_url()}/{k}?f={F_JSONLD}'
            })
            collection['links'].append({
                'type': FORMAT_TYPES[F_HTML],
                'rel': request.get_linkrel(F_HTML),
                'title': 'This document as HTML',
                'href': f'{self.get_collections_url()}/{k}?f={F_HTML}'
            })

            collection['itemType'] = collection_data_type
            if collection_data_type in ['feature', 'record', 'tile']:
                # TODO: translate
                LOGGER.debug('Adding feature/record based links')
                collection['links'].append({
                    'type': 'application/schema+json',
                    'rel': 'http://www.opengis.net/def/rel/ogc/1.0/queryables',
                    'title': 'Queryables for this collection as JSON',
                    'href': f'{self.get_collections_url()}/{k}/queryables?f={F_JSON}'  # noqa
                })
                collection['links'].append({
                    'type': FORMAT_TYPES[F_HTML],
                    'rel': 'http://www.opengis.net/def/rel/ogc/1.0/queryables',
                    'title': 'Queryables for this collection as HTML',
                    'href': f'{self.get_collections_url()}/{k}/queryables?f={F_HTML}'  # noqa
                })
                collection['links'].append({
                    'type': 'application/geo+json',
                    'rel': 'items',
                    'title': 'items as GeoJSON',
                    'href': f'{self.get_collections_url()}/{k}/items?f={F_JSON}'  # noqa
                })
                collection['links'].append({
                    'type': FORMAT_TYPES[F_JSONLD],
                    'rel': 'items',
                    'title': 'items as RDF (GeoJSON-LD)',
                    'href': f'{self.get_collections_url()}/{k}/items?f={F_JSONLD}'  # noqa
                })
                collection['links'].append({
                    'type': FORMAT_TYPES[F_HTML],
                    'rel': 'items',
                    'title': 'Items as HTML',
                    'href': f'{self.get_collections_url()}/{k}/items?f={F_HTML}'  # noqa
                })

                # OAPIF Part 2 - list supported CRSs and StorageCRS
                if collection_data_type == 'feature':
                    collection['crs'] = get_supported_crs_list(collection_data, DEFAULT_CRS_LIST) # noqa
                    collection['storageCRS'] = collection_data.get('storage_crs', DEFAULT_STORAGE_CRS) # noqa
                    if 'storage_crs_coordinate_epoch' in collection_data:
                        collection['storageCrsCoordinateEpoch'] = collection_data.get('storage_crs_coordinate_epoch') # noqa

            elif collection_data_type == 'coverage':
                # TODO: translate
                LOGGER.debug('Adding coverage based links')
                collection['links'].append({
                    'type': FORMAT_TYPES[F_JSON],
                    'rel': 'collection',
                    'title': 'Detailed Coverage metadata in JSON',
                    'href': f'{self.get_collections_url()}/{k}?f={F_JSON}'
                })
                collection['links'].append({
                    'type': FORMAT_TYPES[F_HTML],
                    'rel': 'collection',
                    'title': 'Detailed Coverage metadata in HTML',
                    'href': f'{self.get_collections_url()}/{k}?f={F_HTML}'
                })
                coverage_url = f'{self.get_collections_url()}/{k}/coverage'

                collection['links'].append({
                    'type': FORMAT_TYPES[F_JSON],
                    'rel': f'{OGC_RELTYPES_BASE}/coverage-domainset',
                    'title': 'Coverage domain set of collection in JSON',
                    'href': f'{coverage_url}/domainset?f={F_JSON}'
                })
                collection['links'].append({
                    'type': FORMAT_TYPES[F_HTML],
                    'rel': f'{OGC_RELTYPES_BASE}/coverage-domainset',
                    'title': 'Coverage domain set of collection in HTML',
                    'href': f'{coverage_url}/domainset?f={F_HTML}'
                })
                collection['links'].append({
                    'type': FORMAT_TYPES[F_JSON],
                    'rel': f'{OGC_RELTYPES_BASE}/coverage-rangetype',
                    'title': 'Coverage range type of collection in JSON',
                    'href': f'{coverage_url}/rangetype?f={F_JSON}'
                })
                collection['links'].append({
                    'type': FORMAT_TYPES[F_HTML],
                    'rel': f'{OGC_RELTYPES_BASE}/coverage-rangetype',
                    'title': 'Coverage range type of collection in HTML',
                    'href': f'{coverage_url}/rangetype?f={F_HTML}'
                })
                collection['links'].append({
                    'type': 'application/prs.coverage+json',
                    'rel': f'{OGC_RELTYPES_BASE}/coverage',
                    'title': 'Coverage data',
                    'href': f'{self.get_collections_url()}/{k}/coverage?f={F_JSON}'  # noqa
                })
                if collection_data_format is not None:
                    collection['links'].append({
                        'type': collection_data_format['mimetype'],
                        'rel': f'{OGC_RELTYPES_BASE}/coverage',
                        'title': f"Coverage data as {collection_data_format['name']}",  # noqa
                        'href': f"{self.get_collections_url()}/{k}/coverage?f={collection_data_format['name']}"  # noqa
                    })
                if dataset is not None:
                    LOGGER.debug('Creating extended coverage metadata')
                    try:
                        provider_def = get_provider_by_type(
                            self.config['resources'][k]['providers'],
                            'coverage')
                        p = load_plugin('provider', provider_def)
                    except ProviderConnectionError:
                        msg = 'connection error (check logs)'
                        return self.get_exception(
                            HTTPStatus.INTERNAL_SERVER_ERROR,
                            headers, request.format,
                            'NoApplicableCode', msg)
                    except ProviderTypeError:
                        pass
                    else:
                        collection['crs'] = [p.crs]
                        collection['domainset'] = p.get_coverage_domainset()
                        collection['rangetype'] = p.get_coverage_rangetype()

            try:
                tile = get_provider_by_type(v['providers'], 'tile')
                p = load_plugin('provider', tile)
            except ProviderConnectionError:
                msg = 'connection error (check logs)'
                return self.get_exception(
                    HTTPStatus.INTERNAL_SERVER_ERROR,
                    headers, request.format,
                    'NoApplicableCode', msg)
            except ProviderTypeError:
                tile = None

            if tile:
                # TODO: translate

                LOGGER.debug('Adding tile links')
                collection['links'].append({
                    'type': FORMAT_TYPES[F_JSON],
                    'rel': f'http://www.opengis.net/def/rel/ogc/1.0/tilesets-{p.tile_type}',  # noqa
                    'title': 'Tiles as JSON',
                    'href': f'{self.get_collections_url()}/{k}/tiles?f={F_JSON}'  # noqa
                })
                collection['links'].append({
                    'type': FORMAT_TYPES[F_HTML],
                    'rel': f'http://www.opengis.net/def/rel/ogc/1.0/tilesets-{p.tile_type}',  # noqa
                    'title': 'Tiles as HTML',
                    'href': f'{self.get_collections_url()}/{k}/tiles?f={F_HTML}'  # noqa
                })

            try:
                map_ = get_provider_by_type(v['providers'], 'map')
            except ProviderTypeError:
                map_ = None

            if map_:
                LOGGER.debug('Adding map links')

                map_mimetype = map_['format']['mimetype']
                map_format = map_['format']['name']

                collection['links'].append({
                    'type': map_mimetype,
                    'rel': 'http://www.opengis.net/def/rel/ogc/1.0/map',
                    'title': f'Map as {map_format}',
                    'href': f"{self.get_collections_url()}/{k}/map?f={map_format}"  # noqa
                })

            try:
                edr = get_provider_by_type(v['providers'], 'edr')
            except ProviderTypeError:
                edr = None

            if edr and dataset is not None:
                # TODO: translate
                LOGGER.debug('Adding EDR links')
                try:
                    p = load_plugin('provider', get_provider_by_type(
                        self.config['resources'][dataset]['providers'], 'edr'))
                    parameters = p.get_fields()
                    if parameters:
                        collection['parameter-names'] = {}
                        for f in parameters['field']:
                            collection['parameter-names'][f['id']] = f

                    for qt in p.get_query_types():
                        collection['links'].append({
                            'type': 'application/json',
                            'rel': 'data',
                            'title': f'{qt} query for this collection as JSON',
                            'href': f'{self.get_collections_url()}/{k}/{qt}?f={F_JSON}'  # noqa
                        })
                        collection['links'].append({
                            'type': FORMAT_TYPES[F_HTML],
                            'rel': 'data',
                            'title': f'{qt} query for this collection as HTML',
                            'href': f'{self.get_collections_url()}/{k}/{qt}?f={F_HTML}'  # noqa
                        })
                except ProviderConnectionError:
                    msg = 'connection error (check logs)'
                    return self.get_exception(
                        HTTPStatus.INTERNAL_SERVER_ERROR, headers,
                        request.format, 'NoApplicableCode', msg)
                except ProviderTypeError:
                    pass

            # Finalize building the collection information
            self.on_build_collection_finalize(request.locale,
                                              collections_dict,
                                              collection_data_type, v,
                                              collection)

            if dataset is not None and k == dataset:
                fcm = collection
                break

            fcm['collections'].append(collection)

        if dataset is None:
            # TODO: translate
            fcm['links'].append({
                'type': FORMAT_TYPES[F_JSON],
                'rel': request.get_linkrel(F_JSON),
                'title': 'This document as JSON',
                'href': f'{self.get_collections_url()}?f={F_JSON}'
            })
            fcm['links'].append({
                'type': FORMAT_TYPES[F_JSONLD],
                'rel': request.get_linkrel(F_JSONLD),
                'title': 'This document as RDF (JSON-LD)',
                'href': f'{self.get_collections_url()}?f={F_JSONLD}'
            })
            fcm['links'].append({
                'type': FORMAT_TYPES[F_HTML],
                'rel': request.get_linkrel(F_HTML),
                'title': 'This document as HTML',
                'href': f'{self.get_collections_url()}?f={F_HTML}'
            })

        if request.format == F_HTML:  # render
            fcm['collections_path'] = self.get_collections_url()
            if dataset is not None:
                content = render_j2_template(self.tpl_config,
                                             'collections/collection.html',
                                             fcm, request.locale)
            else:
                content = render_j2_template(self.tpl_config,
                                             'collections/index.html', fcm,
                                             request.locale)

            return headers, HTTPStatus.OK, content

        if request.format == F_JSONLD:
            jsonld = self.fcmld.copy()
            if dataset is not None:
                jsonld['dataset'] = jsonldify_collection(self, fcm,
                                                         request.locale)
            else:
                jsonld['dataset'] = [
                    jsonldify_collection(self, c, request.locale)
                    for c in fcm.get('collections', [])
                ]
            return headers, HTTPStatus.OK, to_json(jsonld, self.pretty_print)

        return headers, HTTPStatus.OK, to_json(fcm, self.pretty_print)

    @gzip
    @pre_process
    @jsonldify
    @pre_load_colls
    def get_collection_queryables(self, request: Union[APIRequest, Any],
                                  dataset=None) -> Tuple[dict, int, str]:
        """
        Provide collection queryables

        :param request: A request object
        :param dataset: name of collection

        :returns: tuple of headers, status code, content
        """

        if not request.is_valid():
            return self.get_format_exception(request)
        headers = request.get_response_headers(**self.api_headers)

        if any([dataset is None,
                dataset not in self.config['resources'].keys()]):

            msg = 'Collection not found'
            return self.get_exception(
                HTTPStatus.NOT_FOUND, headers, request.format, 'NotFound', msg)

        LOGGER.debug('Creating collection queryables')
        try:
            LOGGER.debug('Loading feature provider')
            p = load_plugin('provider', get_provider_by_type(
                self.config['resources'][dataset]['providers'], 'feature'))
        except ProviderTypeError:
            LOGGER.debug('Loading record provider')
            p = load_plugin('provider', get_provider_by_type(
                self.config['resources'][dataset]['providers'], 'record'))
        except ProviderConnectionError:
            msg = 'connection error (check logs)'
            return self.get_exception(
                HTTPStatus.INTERNAL_SERVER_ERROR, headers, request.format,
                'NoApplicableCode', msg)
        except ProviderQueryError:
            msg = 'query error (check logs)'
            return self.get_exception(
                HTTPStatus.INTERNAL_SERVER_ERROR, headers, request.format,
                'NoApplicableCode', msg)

        queryables = {
            'type': 'object',
            'title': l10n.translate(
                self.config['resources'][dataset]['title'], request.locale),
            'properties': {},
            '$schema': 'http://json-schema.org/draft/2019-09/schema',
            '$id': f'{self.get_collections_url()}/{dataset}/queryables'
        }

        if p.fields:
            queryables['properties']['geometry'] = {
                '$ref': 'https://geojson.org/schema/Geometry.json'
            }

        for k, v in p.fields.items():
            show_field = False
            if p.properties:
                if k in p.properties:
                    show_field = True
            else:
                show_field = True

            if show_field:
                queryables['properties'][k] = {
                    'title': k,
                    'type': v['type']
                }
                if 'values' in v:
                    queryables['properties'][k]['enum'] = v['values']

        if request.format == F_HTML:  # render
            queryables['title'] = l10n.translate(
                self.config['resources'][dataset]['title'], request.locale)

            queryables['collections_path'] = self.get_collections_url()

            content = render_j2_template(self.tpl_config,
                                         'collections/queryables.html',
                                         queryables, request.locale)

            return headers, HTTPStatus.OK, content

        headers['Content-Type'] = 'application/schema+json'

        return headers, HTTPStatus.OK, to_json(queryables, self.pretty_print)

    @gzip
    @pre_process
    @pre_load_colls
    def get_collection_items(
            self, request: Union[APIRequest, Any],
            dataset) -> Tuple[dict, int, str]:
        """
        Queries collection

        :param request: A request object
        :param dataset: dataset name

        :returns: tuple of headers, status code, content
        """

        if not request.is_valid(PLUGINS['formatter'].keys()):
            return self.get_format_exception(request)

        # Set Content-Language to system locale until provider locale
        # has been determined
        headers = request.get_response_headers(SYSTEM_LOCALE,
                                               **self.api_headers)

        properties = []
        reserved_fieldnames = ['f', 'lang', 'bbox', 'bbox-crs', 'geom', 'geom-crs',
                               'limit', 'offset',
                               'resulttype', 'datetime', 'sortby',
                               'properties', 'skipGeometry', 'q',
                               'filter', 'filter-lang']

        collections = filter_dict_by_key_value(self.config['resources'],
                                               'type', 'collection')

        if dataset not in collections.keys():
            msg = 'Collection not found'
            return self.get_exception(
                HTTPStatus.NOT_FOUND, headers, request.format, 'NotFound', msg)

        LOGGER.debug('Processing query parameters')

        LOGGER.debug('Processing offset parameter')
        try:
            offset = int(request.params.get('offset')) if request.params.get('offset') else 0
            if offset < 0:
                msg = 'offset value should be positive or zero'
                return self.get_exception(
                    HTTPStatus.BAD_REQUEST, headers, request.format,
                    'InvalidParameterValue', msg)
        except TypeError as err:
            LOGGER.warning(err)
            offset = 0
        except ValueError:
            msg = 'offset value should be an integer'
            return self.get_exception(
                HTTPStatus.BAD_REQUEST, headers, request.format,
                'InvalidParameterValue', msg)

        LOGGER.debug('Processing limit parameter')
        try:
            limit = int(request.params.get('limit'))
            if limit and limit > int(self.config['server']['limit']):
                limit = int(self.config['server']['limit'])
            if limit <= 0:
                msg = 'limit value should be strictly positive'
                return self.get_exception(
                    HTTPStatus.BAD_REQUEST, headers, request.format,
                    'InvalidParameterValue', msg)
        except TypeError as err:
            LOGGER.warning(err)
            limit = int(self.config['server']['limit'])
        except ValueError:
            msg = 'limit value should be an integer'
            return self.get_exception(
                HTTPStatus.BAD_REQUEST, headers, request.format,
                'InvalidParameterValue', msg)

        resulttype = request.params.get('resulttype') or 'results'

        LOGGER.debug('Processing spatial filter parameters')

        geom = None
        geom_crs = None
        bbox = None
        bbox_crs = None
        try:
            # Read the spatial filter parameters from the request
            geom, geom_crs, bbox, bbox_crs = request.read_spatial_filter("GET")  # noqa

        except ValueError as err:
            msg = str(err)
            return self.get_exception(
                HTTPStatus.BAD_REQUEST, headers, request.format,
                'InvalidParameterValue', msg)

        # Grab the clip parameter if existing
        clip = 0
        try:
            clip = int(request.params.get('clip'))
            if clip < 0:
                msg = 'clip value should be positive or zero'
                return self.get_exception(
                    HTTPStatus.BAD_REQUEST, headers, request.format,
                    'InvalidParameterValue', msg)
        except TypeError as err:
            LOGGER.warning(err)
            clip = 0
        except ValueError:
            msg = 'clip value should be an integer'
            return self.get_exception(
                HTTPStatus.BAD_REQUEST, headers, request.format,
                'InvalidParameterValue', msg)

        LOGGER.debug('Processing datetime parameter')
        datetime_ = request.params.get('datetime')
        try:
            datetime_ = validate_datetime(collections[dataset]['extents'],
                                          datetime_)
        except ValueError as err:
            msg = str(err)
            return self.get_exception(
                HTTPStatus.BAD_REQUEST, headers, request.format,
                'InvalidParameterValue', msg)

        LOGGER.debug('processing q parameter')
        q = request.params.get('q') or None

        LOGGER.debug('Loading provider')

        provider_def = None
        try:
            provider_type = 'feature'
            provider_def = get_provider_by_type(
                collections[dataset]['providers'], provider_type)
            p = load_plugin('provider', provider_def)
        except ProviderTypeError:
            try:
                provider_type = 'record'
                provider_def = get_provider_by_type(
                    collections[dataset]['providers'], provider_type)
                p = load_plugin('provider', provider_def)
            except ProviderTypeError:
                msg = 'Invalid provider type'
                return self.get_exception(
                    HTTPStatus.BAD_REQUEST, headers, request.format,
                    'NoApplicableCode', msg)
        except ProviderConnectionError:
            msg = 'connection error (check logs)'
            return self.get_exception(
                HTTPStatus.INTERNAL_SERVER_ERROR, headers, request.format,
                'NoApplicableCode', msg)
        except ProviderQueryError:
            msg = 'query error (check logs)'
            return self.get_exception(
                HTTPStatus.INTERNAL_SERVER_ERROR, headers, request.format,
                'NoApplicableCode', msg)

        crs_transform_spec = None
        if provider_type == 'feature':
            # crs query parameter is only available for OGC API - Features
            # right now, not for OGC API - Records.
            LOGGER.debug('Processing crs parameter')
            query_crs_uri = request.params.get('crs')
            try:
                crs_transform_spec = self._create_crs_transform_spec(
                    provider_def, query_crs_uri,
                )
            except (ValueError, CRSError) as err:
                msg = str(err)
                return self.get_exception(
                    HTTPStatus.BAD_REQUEST, headers, request.format,
                    'InvalidParameterValue', msg)
            self._set_content_crs_header(headers, provider_def, query_crs_uri)

        LOGGER.debug('Processing bbox-crs parameter')
        if bbox_crs is not None:
            # Validate bbox-crs parameter
            if not bbox or len(bbox) == 0:
                msg = 'bbox-crs specified without bbox parameter'
                return self.get_exception(
                    HTTPStatus.BAD_REQUEST, headers, request.format,
                    'NoApplicableCode', msg)

            if len(bbox_crs) == 0:
                msg = 'bbox-crs specified but is empty'
                return self.get_exception(
                    HTTPStatus.BAD_REQUEST, headers, request.format,
                    'NoApplicableCode', msg)

            supported_crs_list = get_supported_crs_list(provider_def, DEFAULT_CRS_LIST) # noqa
            if bbox_crs not in supported_crs_list:
                msg = f'bbox-crs {bbox_crs} not supported for this collection'
                return self.get_exception(
                    HTTPStatus.BAD_REQUEST, headers, request.format,
                    'NoApplicableCode', msg)
        elif bbox and len(bbox) > 0:
            # bbox but no bbox-crs parm: assume bbox is in default CRS
            bbox_crs = DEFAULT_CRS

        # Transform bbox to storageCRS
        # when bbox-crs different from storageCRS.
        if bbox and len(bbox) > 0:
            try:
                # Get a pyproj CRS instance for the Collection's Storage CRS
                storage_crs = provider_def.get('storage_crs', DEFAULT_STORAGE_CRS) # noqa

                # Do the (optional) Transform to the Storage CRS
                bbox = transform_bbox(bbox, bbox_crs, storage_crs)
            except CRSError as e:
                return self.get_exception(
                    HTTPStatus.BAD_REQUEST, headers, request.format,
                    'NoApplicableCode', str(e))

        LOGGER.debug('processing property parameters')
        for k, v in request.params.items():
            if k not in reserved_fieldnames and k in list(p.fields.keys()):
                LOGGER.debug(f'Adding property filter {k}={v}')
                properties.append((k, v))

        LOGGER.debug('processing sort parameter')
        val = request.params.get('sortby')

        if val is not None:
            sortby = []
            sorts = val.split(',')
            for s in sorts:
                prop = s
                order = '+'
                if s[0] in ['+', '-']:
                    order = s[0]
                    prop = s[1:]

                if prop not in p.fields.keys():
                    msg = 'bad sort property'
                    return self.get_exception(
                        HTTPStatus.BAD_REQUEST, headers, request.format,
                        'InvalidParameterValue', msg)

                sortby.append({'property': prop, 'order': order})
        else:
            sortby = []

        LOGGER.debug('processing properties parameter')
        val = request.params.get('properties')

        if val is not None:
            select_properties = val.split(',')
            properties_to_check = set(p.properties) | set(p.fields.keys())

            if (len(list(set(select_properties) -
                         set(properties_to_check))) > 0):
                msg = 'unknown properties specified'
                return self.get_exception(
                    HTTPStatus.BAD_REQUEST, headers, request.format,
                    'InvalidParameterValue', msg)
        else:
            select_properties = []

        LOGGER.debug('processing skipGeometry parameter')
        val = request.params.get('skipGeometry')
        if val is not None:
            skip_geometry = str2bool(val)
        else:
            skip_geometry = False

        LOGGER.debug('processing filter parameter')
        cql_text = request.params.get('filter')
        if cql_text is not None:
            try:
                filter_ = parse_ecql_text(cql_text)
            except Exception as err:
                LOGGER.error(err)
                msg = f'Bad CQL string : {cql_text}'
                return self.get_exception(
                    HTTPStatus.BAD_REQUEST, headers, request.format,
                    'InvalidParameterValue', msg)
        else:
            filter_ = None

        LOGGER.debug('Processing filter-lang parameter')
        filter_lang = request.params.get('filter-lang')
        # Currently only cql-text is handled, but it is optional
        if filter_lang not in [None, 'cql-text']:
            msg = 'Invalid filter language'
            return self.get_exception(
                HTTPStatus.BAD_REQUEST, headers, request.format,
                'InvalidParameterValue', msg)

        # Get provider locale (if any)
        prv_locale = l10n.get_plugin_locale(provider_def, request.raw_locale)

        LOGGER.debug('Querying provider')
        LOGGER.debug(f'offset: {offset}')
        LOGGER.debug(f'limit: {limit}')
        LOGGER.debug(f'resulttype: {resulttype}')
        LOGGER.debug(f'sortby: {sortby}')
        LOGGER.debug(f'bbox: {bbox}')
        LOGGER.debug(f'bbox-crs: {bbox_crs}')
        LOGGER.debug(f'geom: {geom}')
        LOGGER.debug(f'geom-crs: {geom_crs}')
        if provider_type == 'feature':
            LOGGER.debug(f'crs: {query_crs_uri}')
        LOGGER.debug(f'datetime: {datetime_}')
        LOGGER.debug(f'properties: {properties}')
        LOGGER.debug(f'select properties: {select_properties}')
        LOGGER.debug(f'skipGeometry: {skip_geometry}')
        LOGGER.debug(f'language: {prv_locale}')
        LOGGER.debug(f'q: {q}')
        LOGGER.debug(f'cql_text: {cql_text}')
        LOGGER.debug(f'filter-lang: {filter_lang}')

        try:
            content = p.query(offset=offset, limit=limit,
                              resulttype=resulttype, bbox=bbox,
                              bbox_crs=bbox_crs, geom_wkt=geom, geom_crs=geom_crs,
                              datetime_=datetime_, properties=properties,
                              sortby=sortby, skip_geometry=skip_geometry,
                              select_properties=select_properties,
                              crs_transform_spec=crs_transform_spec,
<<<<<<< HEAD
                              q=q, language=prv_locale, filterq=filter_,
                              clip=clip)
=======
                              q=q, language=prv_locale, filterq=filter_)
        except ProviderInvalidQueryError as err:
            LOGGER.error(err)
            msg = f'query error: {err}'
            return self.get_exception(
                HTTPStatus.BAD_REQUEST, headers, request.format,
                'InvalidQuery', msg)
>>>>>>> 6192349f
        except ProviderConnectionError as err:
            LOGGER.error(err)
            msg = 'connection error (check logs)'
            return self.get_exception(
                HTTPStatus.INTERNAL_SERVER_ERROR, headers, request.format,
                'NoApplicableCode', msg)
        except ProviderQueryError as err:
            LOGGER.error(err)
            msg = 'query error (check logs)'
            return self.get_exception(
                HTTPStatus.INTERNAL_SERVER_ERROR, headers, request.format,
                'NoApplicableCode', msg)
        except ProviderGenericError as err:
            LOGGER.error(err)
            msg = 'generic error (check logs)'
            return self.get_exception(
                HTTPStatus.INTERNAL_SERVER_ERROR, headers, request.format,
                'NoApplicableCode', msg)

        serialized_query_params = ''
        for k, v in request.params.items():
            if k not in ('f', 'offset'):
                serialized_query_params += '&'
                serialized_query_params += urllib.parse.quote(k, safe='')
                serialized_query_params += '='
                serialized_query_params += urllib.parse.quote(str(v), safe=',')

        # TODO: translate titles
        uri = f'{self.get_collections_url()}/{dataset}/items'
        content['links'] = [{
            'type': 'application/geo+json',
            'rel': request.get_linkrel(F_JSON),
            'title': 'This document as GeoJSON',
            'href': f'{uri}?f={F_JSON}{serialized_query_params}'
        }, {
            'rel': request.get_linkrel(F_JSONLD),
            'type': FORMAT_TYPES[F_JSONLD],
            'title': 'This document as RDF (JSON-LD)',
            'href': f'{uri}?f={F_JSONLD}{serialized_query_params}'
        }, {
            'type': FORMAT_TYPES[F_HTML],
            'rel': request.get_linkrel(F_HTML),
            'title': 'This document as HTML',
            'href': f'{uri}?f={F_HTML}{serialized_query_params}'
        }]

        if offset > 0:
            prev = max(0, offset - limit)
            content['links'].append(
                {
                    'type': 'application/geo+json',
                    'rel': 'prev',
                    'title': 'items (prev)',
                    'href': f'{uri}?offset={prev}{serialized_query_params}'
                })

        if len(content['features']) == limit:
            next_ = offset + limit
            content['links'].append(
                {
                    'type': 'application/geo+json',
                    'rel': 'next',
                    'title': 'items (next)',
                    'href': f'{uri}?offset={next_}{serialized_query_params}'
                })

        content['links'].append(
            {
                'type': FORMAT_TYPES[F_JSON],
                'title': l10n.translate(
                    collections[dataset]['title'], request.locale),
                'rel': 'collection',
                'href': uri
            })

        content['timeStamp'] = datetime.utcnow().strftime(
            '%Y-%m-%dT%H:%M:%S.%fZ')

        # Set response language to requested provider locale
        # (if it supports language) and/or otherwise the requested pygeoapi
        # locale (or fallback default locale)
        l10n.set_response_language(headers, prv_locale, request.locale)

        if request.format == F_HTML:  # render
            # For constructing proper URIs to items

            content['items_path'] = uri
            content['dataset_path'] = '/'.join(uri.split('/')[:-1])
            content['collections_path'] = self.get_collections_url()

            content['offset'] = offset

            content['id_field'] = p.id_field
            if p.uri_field is not None:
                content['uri_field'] = p.uri_field
            if p.title_field is not None:
                content['title_field'] = l10n.translate(p.title_field,
                                                        request.locale)
                # If title exists, use it as id in html templates
                content['id_field'] = content['title_field']
            content = render_j2_template(self.tpl_config,
                                         'collections/items/index.html',
                                         content, request.locale)
            return headers, HTTPStatus.OK, content
        elif request.format == 'csv':  # render
            formatter = load_plugin('formatter',
                                    {'name': 'CSV', 'geom': True})

            try:
                content = formatter.write(
                    data=content,
                    options={
                        'provider_def': get_provider_by_type(
                                            collections[dataset]['providers'],
                                            'feature')
                    }
                )
            except FormatterSerializationError as err:
                LOGGER.error(err)
                msg = 'Error serializing output'
                return self.get_exception(
                    HTTPStatus.INTERNAL_SERVER_ERROR, headers, request.format,
                    'NoApplicableCode', msg)

            headers['Content-Type'] = formatter.mimetype

            if p.filename is None:
                filename = f'{dataset}.csv'
            else:
                filename = f'{p.filename}'

            cd = f'attachment; filename="{filename}"'
            headers['Content-Disposition'] = cd

            return headers, HTTPStatus.OK, content

        elif request.format == F_JSONLD:
            content = geojson2jsonld(
                self, content, dataset, id_field=(p.uri_field or 'id')
            )

        return headers, HTTPStatus.OK, to_json(content, self.pretty_print)

    @gzip
    @pre_process
    @pre_load_colls
    def post_collection_items(
            self, request: Union[APIRequest, Any],
            dataset) -> Tuple[dict, int, str]:
        """
        Queries collection or filter an item

        :param request: A request object
        :param dataset: dataset name

        :returns: tuple of headers, status code, content
        """

        request_headers = request.headers

        if not request.is_valid(PLUGINS['formatter'].keys()):
            return self.get_format_exception(request)

        # Set Content-Language to system locale until provider locale
        # has been determined
        headers = request.get_response_headers(SYSTEM_LOCALE,
                                               **self.api_headers)

        properties = []
        reserved_fieldnames = ['lang', 'f', 'limit', 'offset',
                               'resulttype', 'datetime', 'sortby',
                               'bbox', 'bbox-crs', 'geom', 'geom-crs',
                               'properties', 'skipGeometry', 'q',
                               'filter-lang']

        collections = filter_dict_by_key_value(self.config['resources'],
                                               'type', 'collection')

        if dataset not in collections.keys():
            msg = 'Invalid collection'
            return self.get_exception(
                HTTPStatus.BAD_REQUEST, headers, request.format,
                'InvalidParameterValue', msg)

        LOGGER.debug('Processing query parameters')

        LOGGER.debug('Processing offset parameter')
        try:
            offset = int(request.params.get('offset'))
            if offset < 0:
                msg = 'offset value should be positive or zero'
                return self.get_exception(
                    HTTPStatus.BAD_REQUEST, headers, request.format,
                    'InvalidParameterValue', msg)
        except TypeError as err:
            LOGGER.warning(err)
            offset = 0
        except ValueError:
            msg = 'offset value should be an integer'
            return self.get_exception(
                HTTPStatus.BAD_REQUEST, headers, request.format,
                'InvalidParameterValue', msg)

        LOGGER.debug('Processing limit parameter')
        try:
            limit = int(request.params.get('limit'))
            if limit and limit > int(self.config['server']['limit']):
                limit = int(self.config['server']['limit'])
            if limit <= 0:
                msg = 'limit value should be strictly positive'
                return self.get_exception(
                    HTTPStatus.BAD_REQUEST, headers, request.format,
                    'InvalidParameterValue', msg)
        except TypeError as err:
            LOGGER.warning(err)
            limit = int(self.config['server']['limit'])
        except ValueError:
            msg = 'limit value should be an integer'
            return self.get_exception(
                HTTPStatus.BAD_REQUEST, headers, request.format,
                'InvalidParameterValue', msg)

        resulttype = request.params.get('resulttype') or 'results'

        LOGGER.debug('Processing spatial filter parameters')

        geom = None
        geom_crs = None
        bbox = None
        bbox_crs = None
        try:
            # Read the spatial filter parameters from the request
            geom, geom_crs, bbox, bbox_crs = request.read_spatial_filter("POST")  # noqa

        except ValueError as err:
            msg = str(err)
            return self.get_exception(
                HTTPStatus.BAD_REQUEST, headers, request.format,
                'InvalidParameterValue', msg)

        LOGGER.debug('Processing datetime parameter')
        datetime_ = request.params.get('datetime')
        try:
            datetime_ = validate_datetime(collections[dataset]['extents'],
                                          datetime_)
        except ValueError as err:
            msg = str(err)
            return self.get_exception(
                HTTPStatus.BAD_REQUEST, headers, request.format,
                'InvalidParameterValue', msg)

        LOGGER.debug('processing q parameter')
        val = request.params.get('q')

        q = None
        if val is not None:
            q = val

        LOGGER.debug('Loading provider')

        try:
            provider_def = get_provider_by_type(
                collections[dataset]['providers'], 'feature')
            p = load_plugin('provider', provider_def)
        except ProviderTypeError:
            try:
                provider_def = get_provider_by_type(
                    collections[dataset]['providers'], 'record')
                p = load_plugin('provider', provider_def)
            except ProviderTypeError:
                msg = 'Invalid provider type'
                return self.get_exception(
                    HTTPStatus.BAD_REQUEST, headers, request.format,
                    'NoApplicableCode', msg)
        except ProviderConnectionError:
            msg = 'connection error (check logs)'
            return self.get_exception(
                HTTPStatus.INTERNAL_SERVER_ERROR, headers, request.format,
                'NoApplicableCode', msg)
        except ProviderQueryError:
            msg = 'query error (check logs)'
            return self.get_exception(
                HTTPStatus.INTERNAL_SERVER_ERROR, headers, request.format,
                'NoApplicableCode', msg)

        LOGGER.debug('processing property parameters')
        for k, v in request.params.items():
            if k not in reserved_fieldnames and k not in p.fields.keys():
                msg = f'unknown query parameter: {k}'
                return self.get_exception(
                    HTTPStatus.BAD_REQUEST, headers, request.format,
                    'InvalidParameterValue', msg)
            elif k not in reserved_fieldnames and k in p.fields.keys():
                LOGGER.debug(f'Add property filter {k}={v}')
                properties.append((k, v))

        LOGGER.debug('processing sort parameter')
        val = request.params.get('sortby')

        if val is not None:
            sortby = []
            sorts = val.split(',')
            for s in sorts:
                prop = s
                order = '+'
                if s[0] in ['+', '-']:
                    order = s[0]
                    prop = s[1:]

                if prop not in p.fields.keys():
                    msg = 'bad sort property'
                    return self.get_exception(
                        HTTPStatus.BAD_REQUEST, headers, request.format,
                        'InvalidParameterValue', msg)

                sortby.append({'property': prop, 'order': order})
        else:
            sortby = []

        LOGGER.debug('processing properties parameter')
        val = request.params.get('properties')

        if val is not None:
            select_properties = val.split(',')
            properties_to_check = set(p.properties) | set(p.fields.keys())

            if (len(list(set(select_properties) -
                         set(properties_to_check))) > 0):
                msg = 'unknown properties specified'
                return self.get_exception(
                    HTTPStatus.BAD_REQUEST, headers, request.format,
                    'InvalidParameterValue', msg)
        else:
            select_properties = []

        LOGGER.debug('processing skipGeometry parameter')
        val = request.params.get('skipGeometry')
        if val is not None:
            skip_geometry = str2bool(val)
        else:
            skip_geometry = False

        LOGGER.debug('Processing filter-lang parameter')
        filter_lang = request.params.get('filter-lang')
        if filter_lang != 'cql-json':  # @TODO add check from the configuration
            msg = 'Invalid filter language'
            return self.get_exception(
                HTTPStatus.BAD_REQUEST, headers, request.format,
                'InvalidParameterValue', msg)

        LOGGER.debug('Querying provider')
        LOGGER.debug(f'offset: {offset}')
        LOGGER.debug(f'limit: {limit}')
        LOGGER.debug(f'resulttype: {resulttype}')
        LOGGER.debug(f'sortby: {sortby}')
        LOGGER.debug(f'bbox: {bbox}')
        LOGGER.debug(f'bbox-crs: {bbox_crs}')
        LOGGER.debug(f'geom: {geom}')
        LOGGER.debug(f'geom-crs: {geom_crs}')
        LOGGER.debug(f'datetime: {datetime_}')
        LOGGER.debug(f'properties: {select_properties}')
        LOGGER.debug(f'skipGeometry: {skip_geometry}')
        LOGGER.debug(f'q: {q}')
        LOGGER.debug(f'filter-lang: {filter_lang}')

        LOGGER.debug('Processing headers')

        LOGGER.debug('Processing request content-type header')
        if (request_headers.get(
            'Content-Type') or request_headers.get(
                'content-type')) != 'application/query-cql-json':
            msg = ('Invalid body content-type')
            return self.get_exception(
                HTTPStatus.BAD_REQUEST, headers, request.format,
                'InvalidHeaderValue', msg)

        LOGGER.debug('Processing body')

        if not request.data:
            msg = 'missing request data'
            return self.get_exception(
                HTTPStatus.BAD_REQUEST, headers, request.format,
                'MissingParameterValue', msg)

        filter_ = None
        try:
            # Parse bytes data, if applicable
            data = request.data.decode()
            LOGGER.debug(data)
        except UnicodeDecodeError as err:
            LOGGER.error(err)
            msg = 'Unicode error in data'
            return self.get_exception(
                HTTPStatus.BAD_REQUEST, headers, request.format,
                'InvalidParameterValue', msg)

        # FIXME: remove testing backend in use once CQL support is normalized
        if p.name == 'PostgreSQL':
            LOGGER.debug('processing PostgreSQL CQL_JSON data')
            try:
                filter_ = parse_cql_json(data)
            except Exception as err:
                LOGGER.error(err)
                msg = f'Bad CQL string : {data}'
                return self.get_exception(
                    HTTPStatus.BAD_REQUEST, headers, request.format,
                    'InvalidParameterValue', msg)
        else:
            LOGGER.debug('processing Elasticsearch CQL_JSON data')
            try:
                filter_ = CQLModel.model_validate_json(data)
            except Exception as err:
                LOGGER.error(err)
                msg = f'Bad CQL string : {data}'
                return self.get_exception(
                    HTTPStatus.BAD_REQUEST, headers, request.format,
                    'InvalidParameterValue', msg)

        try:
            content = p.query(offset=offset, limit=limit,
                              resulttype=resulttype, bbox=bbox,
                              bbox_crs=bbox_crs, geom_wkt=geom, geom_crs=geom_crs,
                              datetime_=datetime_, properties=properties,
                              sortby=sortby,
                              select_properties=select_properties,
                              skip_geometry=skip_geometry,
                              q=q,
                              filterq=filter_)
        except ProviderInvalidQueryError as err:
            LOGGER.error(err)
            msg = f'query error: {err}'
            return self.get_exception(
                HTTPStatus.BAD_REQUEST, headers, request.format,
                'InvalidQuery', msg)
        except ProviderConnectionError as err:
            LOGGER.error(err)
            msg = 'connection error (check logs)'
            return self.get_exception(
                HTTPStatus.INTERNAL_SERVER_ERROR, headers, request.format,
                'NoApplicableCode', msg)
        except ProviderQueryError as err:
            LOGGER.error(err)
            msg = 'query error (check logs)'
            return self.get_exception(
                HTTPStatus.INTERNAL_SERVER_ERROR, headers, request.format,
                'NoApplicableCode', msg)
        except ProviderGenericError as err:
            LOGGER.error(err)
            msg = 'generic error (check logs)'
            return self.get_exception(
                HTTPStatus.INTERNAL_SERVER_ERROR, headers, request.format,
                'NoApplicableCode', msg)

        return headers, HTTPStatus.OK, to_json(content, self.pretty_print)

    @gzip
    @pre_process
    @pre_load_colls
    def manage_collection_item(
            self, request: Union[APIRequest, Any],
            action, dataset, identifier=None) -> Tuple[dict, int, str]:
        """
        Adds an item to a collection

        :param request: A request object
        :param action: an action among 'create', 'update', 'delete', 'options'
        :param dataset: dataset name

        :returns: tuple of headers, status code, content
        """

        if not request.is_valid(PLUGINS['formatter'].keys()):
            return self.get_format_exception(request)

        # Set Content-Language to system locale until provider locale
        # has been determined
        headers = request.get_response_headers(SYSTEM_LOCALE,
                                               **self.api_headers)

        collections = filter_dict_by_key_value(self.config['resources'],
                                               'type', 'collection')

        if dataset not in collections.keys():
            msg = 'Collection not found'
            LOGGER.error(msg)
            return self.get_exception(
                HTTPStatus.NOT_FOUND, headers, request.format, 'NotFound', msg)

        LOGGER.debug('Loading provider')
        try:
            provider_def = get_provider_by_type(
                collections[dataset]['providers'], 'feature')
            p = load_plugin('provider', provider_def)
        except ProviderTypeError:
            try:
                provider_def = get_provider_by_type(
                    collections[dataset]['providers'], 'record')
                p = load_plugin('provider', provider_def)
            except ProviderTypeError:
                msg = 'Invalid provider type'
                LOGGER.error(msg)
                return self.get_exception(
                    HTTPStatus.BAD_REQUEST, headers, request.format,
                    'InvalidParameterValue', msg)

        if action == 'options':
            headers['Allow'] = 'HEAD, GET'
            if p.editable:
                if identifier is None:
                    headers['Allow'] += ', POST'
                else:
                    headers['Allow'] += ', PUT, DELETE'
            return headers, HTTPStatus.OK, ''

        if not p.editable:
            msg = 'Collection is not editable'
            LOGGER.error(msg)
            return self.get_exception(
                HTTPStatus.BAD_REQUEST, headers, request.format,
                'InvalidParameterValue', msg)

        if action in ['create', 'update'] and not request.data:
            msg = 'No data found'
            LOGGER.error(msg)
            return self.get_exception(
                HTTPStatus.BAD_REQUEST, headers, request.format,
                'InvalidParameterValue', msg)

        if action == 'create':
            LOGGER.debug('Creating item')
            try:
                identifier = p.create(request.data)
            except (ProviderInvalidDataError, TypeError) as err:
                msg = str(err)
                return self.get_exception(
                    HTTPStatus.BAD_REQUEST, headers, request.format,
                    'InvalidParameterValue', msg)

            headers['Location'] = f'{self.get_collections_url()}/{dataset}/items/{identifier}'  # noqa

            return headers, HTTPStatus.CREATED, ''

        if action == 'update':
            LOGGER.debug('Updating item')
            try:
                _ = p.update(identifier, request.data)
            except (ProviderInvalidDataError, TypeError) as err:
                msg = str(err)
                return self.get_exception(
                    HTTPStatus.BAD_REQUEST, headers, request.format,
                    'InvalidParameterValue', msg)

            return headers, HTTPStatus.NO_CONTENT, ''

        if action == 'delete':
            LOGGER.debug('Deleting item')
            try:
                _ = p.delete(identifier)
            except ProviderGenericError as err:
                msg = str(err)
                return self.get_exception(
                    HTTPStatus.BAD_REQUEST, headers, request.format,
                    'InvalidParameterValue', msg)

            return headers, HTTPStatus.OK, ''

    @gzip
    @pre_process
    @pre_load_colls
    def get_collection_item(self, request: Union[APIRequest, Any],
                            dataset, identifier) -> Tuple[dict, int, str]:
        """
        Get a single collection item

        :param request: A request object
        :param dataset: dataset name
        :param identifier: item identifier

        :returns: tuple of headers, status code, content
        """

        if not request.is_valid():
            return self.get_format_exception(request)

        # Set Content-Language to system locale until provider locale
        # has been determined
        headers = request.get_response_headers(SYSTEM_LOCALE,
                                               **self.api_headers)

        LOGGER.debug('Processing query parameters')

        collections = filter_dict_by_key_value(self.config['resources'],
                                               'type', 'collection')

        if dataset not in collections.keys():
            msg = 'Collection not found'
            return self.get_exception(
                HTTPStatus.NOT_FOUND, headers, request.format, 'NotFound', msg)

        LOGGER.debug('Loading provider')

        try:
            provider_type = 'feature'
            provider_def = get_provider_by_type(
                collections[dataset]['providers'], provider_type)
            p = load_plugin('provider', provider_def)
        except ProviderTypeError:
            try:
                provider_type = 'record'
                provider_def = get_provider_by_type(
                    collections[dataset]['providers'], provider_type)
                p = load_plugin('provider', provider_def)
            except ProviderTypeError:
                msg = 'Invalid provider type'
                return self.get_exception(
                    HTTPStatus.BAD_REQUEST, headers, request.format,
                    'InvalidParameterValue', msg)
        except ProviderConnectionError:
            msg = 'connection error (check logs)'
            return self.get_exception(
                HTTPStatus.INTERNAL_SERVER_ERROR, headers, request.format,
                'NoApplicableCode', msg)
        except ProviderQueryError:
            msg = 'query error (check logs)'
            return self.get_exception(
                HTTPStatus.INTERNAL_SERVER_ERROR, headers, request.format,
                'NoApplicableCode', msg)

        crs_transform_spec = None
        if provider_type == 'feature':
            # crs query parameter is only available for OGC API - Features
            # right now, not for OGC API - Records.
            LOGGER.debug('Processing crs parameter')
            query_crs_uri = request.params.get('crs')
            try:
                crs_transform_spec = self._create_crs_transform_spec(
                    provider_def, query_crs_uri,
                )
            except (ValueError, CRSError) as err:
                msg = str(err)
                return self.get_exception(
                    HTTPStatus.BAD_REQUEST, headers, request.format,
                    'InvalidParameterValue', msg)
            self._set_content_crs_header(headers, provider_def, query_crs_uri)

        # Get provider language (if any)
        prv_locale = l10n.get_plugin_locale(provider_def, request.raw_locale)

        try:
            LOGGER.debug(f'Fetching id {identifier}')
            content = p.get(
                identifier,
                language=prv_locale,
                crs_transform_spec=crs_transform_spec,
            )
        except ProviderConnectionError as err:
            LOGGER.error(err)
            msg = 'connection error (check logs)'
            return self.get_exception(
                HTTPStatus.INTERNAL_SERVER_ERROR, headers, request.format,
                'NoApplicableCode', msg)
        except ProviderItemNotFoundError:
            msg = 'identifier not found'
            return self.get_exception(HTTPStatus.NOT_FOUND, headers,
                                      request.format, 'NotFound', msg)
        except ProviderQueryError as err:
            LOGGER.error(err)
            msg = 'query error (check logs)'
            return self.get_exception(
                HTTPStatus.INTERNAL_SERVER_ERROR, headers, request.format,
                'NoApplicableCode', msg)
        except ProviderGenericError as err:
            LOGGER.error(err)
            msg = 'generic error (check logs)'
            return self.get_exception(
                HTTPStatus.INTERNAL_SERVER_ERROR, headers, request.format,
                'NoApplicableCode', msg)

        if content is None:
            msg = 'identifier not found'
            return self.get_exception(HTTPStatus.BAD_REQUEST, headers,
                                      request.format, 'NotFound', msg)

        uri = content['properties'].get(p.uri_field) if p.uri_field else \
            f'{self.get_collections_url()}/{dataset}/items/{identifier}'

        if 'links' not in content:
            content['links'] = []

        content['links'].extend([{
            'type': FORMAT_TYPES[F_JSON],
            'rel': 'root',
            'title': 'The landing page of this server as JSON',
            'href': f"{self.base_url}?f={F_JSON}"
            }, {
            'type': FORMAT_TYPES[F_HTML],
            'rel': 'root',
            'title': 'The landing page of this server as HTML',
            'href': f"{self.base_url}?f={F_HTML}"
            }, {
            'rel': request.get_linkrel(F_JSON),
            'type': 'application/geo+json',
            'title': 'This document as GeoJSON',
            'href': f'{uri}?f={F_JSON}'
            }, {
            'rel': request.get_linkrel(F_JSONLD),
            'type': FORMAT_TYPES[F_JSONLD],
            'title': 'This document as RDF (JSON-LD)',
            'href': f'{uri}?f={F_JSONLD}'
            }, {
            'rel': request.get_linkrel(F_HTML),
            'type': FORMAT_TYPES[F_HTML],
            'title': 'This document as HTML',
            'href': f'{uri}?f={F_HTML}'
            }, {
            'rel': 'collection',
            'type': FORMAT_TYPES[F_JSON],
            'title': l10n.translate(collections[dataset]['title'],
                                    request.locale),
            'href': f'{self.get_collections_url()}/{dataset}'
        }])

        link_request_format = (
            request.format if request.format is not None else F_JSON
        )
        if 'prev' in content:
            content['links'].append({
                'rel': 'prev',
                'type': FORMAT_TYPES[link_request_format],
                'href': f"{self.get_collections_url()}/{dataset}/items/{content['prev']}?f={link_request_format}"  # noqa
            })
        if 'next' in content:
            content['links'].append({
                'rel': 'next',
                'type': FORMAT_TYPES[link_request_format],
                'href': f"{self.get_collections_url()}/{dataset}/items/{content['next']}?f={link_request_format}"  # noqa
            })

        # Set response language to requested provider locale
        # (if it supports language) and/or otherwise the requested pygeoapi
        # locale (or fallback default locale)
        l10n.set_response_language(headers, prv_locale, request.locale)

        if request.format == F_HTML:  # render
            content['title'] = l10n.translate(collections[dataset]['title'],
                                              request.locale)
            content['id_field'] = p.id_field
            if p.uri_field is not None:
                content['uri_field'] = p.uri_field
            if p.title_field is not None:
                content['title_field'] = l10n.translate(p.title_field,
                                                        request.locale)
            content['collections_path'] = self.get_collections_url()

            content = render_j2_template(self.tpl_config,
                                         'collections/items/item.html',
                                         content, request.locale)
            return headers, HTTPStatus.OK, content

        elif request.format == F_JSONLD:
            content = geojson2jsonld(
                self, content, dataset, uri, (p.uri_field or 'id')
            )

        return headers, HTTPStatus.OK, to_json(content, self.pretty_print)

    @pre_process
    @jsonldify
    @pre_load_colls
    def get_collection_coverage(self, request: Union[APIRequest, Any],
                                dataset) -> Tuple[dict, int, str]:
        """
        Returns a subset of a collection coverage

        :param request: A request object
        :param dataset: dataset name

        :returns: tuple of headers, status code, content
        """

        query_args = {}
        format_ = F_JSON

        # Force response content type and language (en-US only) headers
        headers = request.get_response_headers(SYSTEM_LOCALE,
                                               FORMAT_TYPES[F_JSON],
                                               **self.api_headers)

        LOGGER.debug('Loading provider')
        try:
            collection_def = get_provider_by_type(
                self.config['resources'][dataset]['providers'], 'coverage')

            p = load_plugin('provider', collection_def)
        except KeyError:
            msg = 'collection does not exist'
            return self.get_exception(
                HTTPStatus.NOT_FOUND, headers, format_,
                'InvalidParameterValue', msg)
        except ProviderTypeError:
            msg = 'invalid provider type'
            return self.get_exception(
                HTTPStatus.BAD_REQUEST, headers, format_,
                'NoApplicableCode', msg)
        except ProviderConnectionError:
            msg = 'connection error (check logs)'
            return self.get_exception(
                HTTPStatus.INTERNAL_SERVER_ERROR, headers, format_,
                'NoApplicableCode', msg)

        LOGGER.debug('Processing spatial filter parameters')

        geom = None
        geom_crs = None
        bbox = None
        bbox_crs = None
        try:
            # Read the spatial filter parameters from the request
            geom, geom_crs, bbox, bbox_crs = request.read_spatial_filter("GET")  # noqa

        except ValueError as err:
            msg = str(err)
            return self.get_exception(
                HTTPStatus.BAD_REQUEST, headers, format_,
                'InvalidParameterValue', msg)

        query_args['bbox'] = bbox
        query_args['geom'] = geom

        if bbox_crs is not None:
            query_args['bbox_crs'] = bbox_crs
        if geom_crs is not None:
            query_args['geom_crs'] = geom_crs

        LOGGER.debug('Processing datetime parameter')

        datetime_ = request.params.get('datetime')

        try:
            datetime_ = validate_datetime(
                self.config['resources'][dataset]['extents'], datetime_)
        except ValueError as err:
            msg = str(err)
            return self.get_exception(
                HTTPStatus.BAD_REQUEST, headers, format_,
                'InvalidParameterValue', msg)

        query_args['datetime_'] = datetime_

        if 'f' in request.params:
            # Format explicitly set using a query parameter
            query_args['format_'] = format_ = request.format

        properties = request.params.get('properties')
        if properties:
            LOGGER.debug('Processing properties parameter')
            query_args['properties'] = [rs for
                                        rs in properties.split(',') if rs]
            LOGGER.debug(f"Fields: {query_args['properties']}")

            for a in query_args['properties']:
                if a not in p.fields:
                    msg = 'Invalid field specified'
                    return self.get_exception(
                        HTTPStatus.BAD_REQUEST, headers, format_,
                        'InvalidParameterValue', msg)

        if 'subset' in request.params:
            LOGGER.debug('Processing subset parameter')
            try:
                subsets = validate_subset(request.params['subset'] or '')
            except (AttributeError, ValueError) as err:
                msg = f'Invalid subset: {err}'
                LOGGER.error(msg)
                return self.get_exception(
                        HTTPStatus.BAD_REQUEST, headers, format_,
                        'InvalidParameterValue', msg)

            if not set(subsets.keys()).issubset(p.axes):
                msg = 'Invalid axis name'
                LOGGER.error(msg)
                return self.get_exception(
                    HTTPStatus.BAD_REQUEST, headers, format_,
                    'InvalidParameterValue', msg)

            query_args['subsets'] = subsets
            LOGGER.debug(f"Subsets: {query_args['subsets']}")

        LOGGER.debug('Querying coverage')
        try:
            data = p.query(**query_args)

        except ProviderInvalidQueryError as err:
            msg = f'query error: {err}'
            return self.get_exception(
                HTTPStatus.BAD_REQUEST, headers, format_,
                'InvalidParameterValue', msg)

        except ProviderNoDataError:
            msg = 'No data found'
            return self.get_exception(
                HTTPStatus.NO_CONTENT, headers, format_,
                'InvalidParameterValue', msg)

        except ProviderPreconditionFailed as err:
            msg = f'precondition failed: {err}'
            return self.get_exception(
                HTTPStatus.PRECONDITION_FAILED, headers, format_,
                'PreconditionFailed', msg)

        except ProviderRequestEntityTooLargeError as err:
            return self.get_exception(
                HTTPStatus.REQUEST_ENTITY_TOO_LARGE, headers, format_,
                'NoApplicableCode', str(err))

        except ProviderQueryError:
            msg = 'query error (check logs)'
            return self.get_exception(
                HTTPStatus.INTERNAL_SERVER_ERROR, headers, format_,
                'NoApplicableCode', msg)

        mt = collection_def['format']['name']
        if format_ == mt:  # native format
            if p.filename is not None:
                cd = f'attachment; filename="{p.filename}"'
                headers['Content-Disposition'] = cd

            headers['Content-Type'] = collection_def['format']['mimetype']
            return headers, HTTPStatus.OK, data
        elif format_ == F_JSON:
            headers['Content-Type'] = 'application/prs.coverage+json'
            return headers, HTTPStatus.OK, to_json(data, self.pretty_print)
        else:
            return self.get_format_exception(request)

    @gzip
    @pre_process
    @jsonldify
    @pre_load_colls
    def get_collection_coverage_domainset(
            self, request: Union[APIRequest, Any],
            dataset) -> Tuple[dict, int, str]:
        """
        Returns a collection coverage domainset

        :param request: A request object
        :param dataset: dataset name

        :returns: tuple of headers, status code, content
        """

        format_ = request.format or F_JSON
        headers = request.get_response_headers(**self.api_headers)

        LOGGER.debug('Loading provider')
        try:
            collection_def = get_provider_by_type(
                self.config['resources'][dataset]['providers'], 'coverage')

            p = load_plugin('provider', collection_def)

            data = p.get_coverage_domainset()
        except KeyError:
            msg = 'collection does not exist'
            return self.get_exception(
                HTTPStatus.NOT_FOUND, headers, format_,
                'InvalidParameterValue', msg)
        except ProviderTypeError:
            msg = 'invalid provider type'
            return self.get_exception(
                HTTPStatus.INTERNAL_SERVER_ERROR, headers, format_,
                'NoApplicableCode', msg)
        except ProviderConnectionError:
            msg = 'connection error (check logs)'
            return self.get_exception(
                HTTPStatus.INTERNAL_SERVER_ERROR, headers, format_,
                'NoApplicableCode', msg)

        if format_ == F_JSON:
            return headers, HTTPStatus.OK, to_json(data, self.pretty_print)

        elif format_ == F_HTML:
            data['id'] = dataset
            data['title'] = l10n.translate(
                self.config['resources'][dataset]['title'],
                self.default_locale)
            data['collections_path'] = self.get_collections_url()
            content = render_j2_template(self.tpl_config,
                                         'collections/coverage/domainset.html',
                                         data, self.default_locale)
            return headers, HTTPStatus.OK, content
        else:
            return self.get_format_exception(request)

    @gzip
    @pre_process
    @jsonldify
    @pre_load_colls
    def get_collection_coverage_rangetype(
            self, request: Union[APIRequest, Any],
            dataset) -> Tuple[dict, int, str]:
        """
        Returns a collection coverage rangetype

        :param request: A request object
        :param dataset: dataset name

        :returns: tuple of headers, status code, content
        """
        format_ = request.format or F_JSON
        headers = request.get_response_headers(self.default_locale,
                                               **self.api_headers)
        LOGGER.debug('Loading provider')
        try:
            collection_def = get_provider_by_type(
                self.config['resources'][dataset]['providers'], 'coverage')

            p = load_plugin('provider', collection_def)

            data = p.get_coverage_rangetype()
        except KeyError:
            msg = 'collection does not exist'
            return self.get_exception(
                HTTPStatus.NOT_FOUND, headers, format_,
                'InvalidParameterValue', msg)
        except ProviderTypeError:
            msg = 'invalid provider type'
            return self.get_exception(
                HTTPStatus.INTERNAL_SERVER_ERROR, headers, format_,
                'NoApplicableCode', msg)
        except ProviderConnectionError:
            msg = 'connection error (check logs)'
            return self.get_exception(
                HTTPStatus.INTERNAL_SERVER_ERROR, headers, format_,
                'NoApplicableCode', msg)

        if format_ == F_JSON:
            return headers, HTTPStatus.OK, to_json(data, self.pretty_print)

        elif format_ == F_HTML:
            data['id'] = dataset
            data['title'] = l10n.translate(
                self.config['resources'][dataset]['title'],
                self.default_locale)
            data['collections_path'] = self.get_collections_url()
            content = render_j2_template(self.tpl_config,
                                         'collections/coverage/rangetype.html',
                                         data, self.default_locale)
            return headers, HTTPStatus.OK, content
        else:
            return self.get_format_exception(request)

    @gzip
    @pre_process
    @jsonldify
    @pre_load_colls
    def get_collection_tiles(self, request: Union[APIRequest, Any],
                             dataset=None) -> Tuple[dict, int, str]:
        """
        Provide collection tiles

        :param request: A request object
        :param dataset: name of collection

        :returns: tuple of headers, status code, content
        """

        if not request.is_valid():
            return self.get_format_exception(request)
        headers = request.get_response_headers(SYSTEM_LOCALE,
                                               **self.api_headers)
        if any([dataset is None,
                dataset not in self.config['resources'].keys()]):

            msg = 'Collection not found'
            return self.get_exception(
                HTTPStatus.NOT_FOUND, headers, request.format, 'NotFound', msg)

        LOGGER.debug('Creating collection tiles')
        LOGGER.debug('Loading provider')
        try:
            t = get_provider_by_type(
                    self.config['resources'][dataset]['providers'], 'tile')
            p = load_plugin('provider', t)
        except (KeyError, ProviderTypeError):
            msg = 'Invalid collection tiles'
            return self.get_exception(
                HTTPStatus.BAD_REQUEST, headers, request.format,
                'InvalidParameterValue', msg)
        except ProviderConnectionError:
            msg = 'connection error (check logs)'
            return self.get_exception(
                HTTPStatus.INTERNAL_SERVER_ERROR, headers, request.format,
                'NoApplicableCode', msg)
        except ProviderQueryError:
            msg = 'query error (check logs)'
            return self.get_exception(
                HTTPStatus.INTERNAL_SERVER_ERROR, headers, request.format,
                'NoApplicableCode', msg)

        tiles = {
            'links': [],
            'tilesets': []
        }

        tiles['links'].append({
            'type': FORMAT_TYPES[F_JSON],
            'rel': request.get_linkrel(F_JSON),
            'title': 'This document as JSON',
            'href': f'{self.get_collections_url()}/{dataset}/tiles?f={F_JSON}'
        })
        tiles['links'].append({
            'type': FORMAT_TYPES[F_JSONLD],
            'rel': request.get_linkrel(F_JSONLD),
            'title': 'This document as RDF (JSON-LD)',
            'href': f'{self.get_collections_url()}/{dataset}/tiles?f={F_JSONLD}'  # noqa
        })
        tiles['links'].append({
            'type': FORMAT_TYPES[F_HTML],
            'rel': request.get_linkrel(F_HTML),
            'title': 'This document as HTML',
            'href': f'{self.get_collections_url()}/{dataset}/tiles?f={F_HTML}'
        })

        tile_services = p.get_tiles_service(
            baseurl=self.base_url,
            servicepath=f'{self.get_collections_url()}/{dataset}/tiles/{{tileMatrixSetId}}/{{tileMatrix}}/{{tileRow}}/{{tileCol}}?f=mvt'  # noqa
        )

        for service in tile_services['links']:
            tiles['links'].append(service)

        tiling_schemes = p.get_tiling_schemes()

        for matrix in tiling_schemes:
            tile_matrix = {
                'title': dataset,
                'tileMatrixSetURI': matrix.tileMatrixSetURI,
                'crs': matrix.crs,
                'dataType': 'vector',
                'links': []
            }
            tile_matrix['links'].append(matrix.tileMatrixSetDefinition)
            tile_matrix['links'].append({
                'type': FORMAT_TYPES[F_JSON],
                'rel': request.get_linkrel(F_JSON),
                'title': f'{dataset} - {matrix.tileMatrixSet} - {F_JSON}',
                'href': f'{self.get_collections_url()}/{dataset}/tiles/{matrix.tileMatrixSet}?f={F_JSON}'  # noqa
            })
            tile_matrix['links'].append({
                'type': FORMAT_TYPES[F_HTML],
                'rel': request.get_linkrel(F_HTML),
                'title': f'{dataset} - {matrix.tileMatrixSet} - {F_HTML}',
                'href': f'{self.get_collections_url()}/{dataset}/tiles/{matrix.tileMatrixSet}?f={F_HTML}'  # noqa
            })

            tiles['tilesets'].append(tile_matrix)

        metadata_format = p.options['metadata_format']

        if request.format == F_HTML:  # render
            tiles['id'] = dataset
            tiles['title'] = l10n.translate(
                self.config['resources'][dataset]['title'], SYSTEM_LOCALE)
            tiles['tilesets'] = [
                scheme.tileMatrixSet for scheme in p.get_tiling_schemes()]
            tiles['format'] = metadata_format
            tiles['bounds'] = \
                self.config['resources'][dataset]['extents']['spatial']['bbox']
            tiles['minzoom'] = p.options['zoom']['min']
            tiles['maxzoom'] = p.options['zoom']['max']
            tiles['collections_path'] = self.get_collections_url()

            content = render_j2_template(self.tpl_config,
                                         'collections/tiles/index.html', tiles,
                                         request.locale)

            return headers, HTTPStatus.OK, content

        return headers, HTTPStatus.OK, to_json(tiles, self.pretty_print)

    @pre_process
    @pre_load_colls
    def get_collection_tiles_data(
            self, request: Union[APIRequest, Any],
            dataset=None, matrix_id=None,
            z_idx=None, y_idx=None, x_idx=None) -> Tuple[dict, int, str]:
        """
        Get collection items tiles

        :param request: A request object
        :param dataset: dataset name
        :param matrix_id: matrix identifier
        :param z_idx: z index
        :param y_idx: y index
        :param x_idx: x index

        :returns: tuple of headers, status code, content
        """

        format_ = request.format
        if not format_:
            return self.get_format_exception(request)
        headers = request.get_response_headers(SYSTEM_LOCALE,
                                               **self.api_headers)
        LOGGER.debug('Processing tiles')

        collections = filter_dict_by_key_value(self.config['resources'],
                                               'type', 'collection')

        if dataset not in collections.keys():
            msg = 'Collection not found'
            return self.get_exception(
                HTTPStatus.NOT_FOUND, headers, request.format, 'NotFound', msg)

        LOGGER.debug('Loading tile provider')
        try:
            t = get_provider_by_type(
                self.config['resources'][dataset]['providers'], 'tile')
            p = load_plugin('provider', t)

            format_ = p.format_type
            headers['Content-Type'] = format_

            LOGGER.debug(f'Fetching tileset id {matrix_id} and tile {z_idx}/{y_idx}/{x_idx}')  # noqa
            content = p.get_tiles(layer=p.get_layer(), tileset=matrix_id,
                                  z=z_idx, y=y_idx, x=x_idx, format_=format_)
            if content is None:
                msg = 'identifier not found'
                return self.get_exception(
                    HTTPStatus.NOT_FOUND, headers, format_, 'NotFound', msg)
            else:
                return headers, HTTPStatus.ACCEPTED, content

        # @TODO: figure out if the spec requires to return json errors
        except KeyError:
            msg = 'Invalid collection tiles'
            return self.get_exception(
                HTTPStatus.BAD_REQUEST, headers, format_,
                'InvalidParameterValue', msg)
        except ProviderConnectionError as err:
            LOGGER.error(err)
            msg = 'connection error (check logs)'
            return self.get_exception(
                HTTPStatus.INTERNAL_SERVER_ERROR, headers, format_,
                'NoApplicableCode', msg)
        except ProviderTilesetIdNotFoundError:
            msg = 'Tileset id not found'
            return self.get_exception(
                HTTPStatus.NOT_FOUND, headers, format_, 'NotFound', msg)
        except ProviderTileQueryError as err:
            LOGGER.error(err)
            msg = 'Tile not found'
            return self.get_exception(
                HTTPStatus.INTERNAL_SERVER_ERROR, headers, format_,
                'NoApplicableCode', msg)
        except ProviderTileNotFoundError as err:
            LOGGER.error(err)
            msg = 'Tile not found (check logs)'
            return self.get_exception(
                HTTPStatus.NOT_FOUND, headers, format_, 'NoMatch', msg)
        except ProviderGenericError as err:
            LOGGER.error(err)
            msg = 'Generic error (check logs)'
            return self.get_exception(
                HTTPStatus.INTERNAL_SERVER_ERROR, headers, format_,
                'NoApplicableCode', msg)

    @gzip
    @pre_process
    @jsonldify
    @pre_load_colls
    def get_collection_tiles_metadata(
            self, request: Union[APIRequest, Any],
            dataset=None, matrix_id=None) -> Tuple[dict, int, str]:
        """
        Get collection items tiles

        :param request: A request object
        :param dataset: dataset name
        :param matrix_id: matrix identifier

        :returns: tuple of headers, status code, content
        """

        if not request.is_valid():
            return self.get_format_exception(request)
        headers = request.get_response_headers(**self.api_headers)

        if any([dataset is None,
                dataset not in self.config['resources'].keys()]):

            msg = 'Collection not found'
            return self.get_exception(
                HTTPStatus.NOT_FOUND, headers, request.format, 'NotFound', msg)

        LOGGER.debug('Creating collection tiles')
        LOGGER.debug('Loading provider')
        try:
            t = get_provider_by_type(
                self.config['resources'][dataset]['providers'], 'tile')
            p = load_plugin('provider', t)
        except KeyError:
            msg = 'Invalid collection tiles'
            return self.get_exception(
                HTTPStatus.BAD_REQUEST, headers, request.format,
                'InvalidParameterValue', msg)
        except ProviderConnectionError:
            msg = 'connection error (check logs)'
            return self.get_exception(
                HTTPStatus.INTERNAL_SERVER_ERROR, headers, request.format,
                'InvalidParameterValue', msg)
        except ProviderQueryError:
            msg = 'query error (check logs)'
            return self.get_exception(
                HTTPStatus.INTERNAL_SERVER_ERROR, headers, request.format,
                'InvalidParameterValue', msg)

        # Get provider language (if any)
        prv_locale = l10n.get_plugin_locale(t, request.raw_locale)

        if matrix_id not in p.options['schemes']:
            msg = 'tileset not found'
            return self.get_exception(HTTPStatus.NOT_FOUND, headers,
                                      request.format, 'NotFound', msg)

        metadata_format = TilesMetadataFormat[
            str(p.options['metadata_format']).upper()]

        # Set response language to requested provider locale
        # (if it supports language) and/or otherwise the requested pygeoapi
        # locale (or fallback default locale)
        l10n.set_response_language(headers, prv_locale, request.locale)

        if request.format == F_HTML:  # render
            tiles_metadata = p.get_metadata(
                dataset=dataset, server_url=self.base_url,
                layer=p.get_layer(), tileset=matrix_id,
                metadata_format=TilesMetadataFormat.TILEJSON,
                language=prv_locale)
            metadata = dict()
            metadata['metadata'] = tiles_metadata
            metadata['id'] = dataset
            metadata['title'] = l10n.translate(
                self.config['resources'][dataset]['title'], request.locale)
            metadata['tileset'] = matrix_id
            metadata['format'] = metadata_format.value
            metadata['collections_path'] = self.get_collections_url()

            content = render_j2_template(self.tpl_config,
                                         'collections/tiles/metadata.html',
                                         metadata, request.locale)

            return headers, HTTPStatus.OK, content
        else:
            tiles_metadata = p.get_metadata(
                dataset=dataset, server_url=self.base_url,
                layer=p.get_layer(), tileset=matrix_id,
                metadata_format=metadata_format, title=l10n.translate(
                    self.config['resources'][dataset]['title'],
                    request.locale),
                description=l10n.translate(
                    self.config['resources'][dataset]['description'],
                    request.locale),
                language=prv_locale)

        return headers, HTTPStatus.OK, tiles_metadata

    @gzip
    @pre_process
    @pre_load_colls
    def get_collection_map(self, request: Union[APIRequest, Any],
                           dataset, style=None) -> Tuple[dict, int, str]:
        """
        Returns a subset of a collection map

        :param request: A request object
        :param dataset: dataset name
        :param style: style name

        :returns: tuple of headers, status code, content
        """

        if not request.is_valid():
            return self.get_format_exception(request)

        query_args = {
            'crs': 'CRS84'
        }

        format_ = request.format or 'png'
        headers = request.get_response_headers(**self.api_headers)
        LOGGER.debug('Processing query parameters')

        LOGGER.debug('Loading provider')
        try:
            collection_def = get_provider_by_type(
                self.config['resources'][dataset]['providers'], 'map')

            p = load_plugin('provider', collection_def)
        except KeyError:
            exception = {
                'code': 'InvalidParameterValue',
                'description': 'collection does not exist'
            }
            headers['Content-type'] = 'application/json'
            LOGGER.error(exception)
            return headers, HTTPStatus.NOT_FOUND, to_json(
                exception, self.pretty_print)
        except ProviderTypeError:
            exception = {
                'code': 'NoApplicableCode',
                'description': 'invalid provider type'
            }
            headers['Content-type'] = 'application/json'
            LOGGER.error(exception)
            return headers, HTTPStatus.BAD_REQUEST, to_json(
                exception, self.pretty_print)
        except ProviderConnectionError:
            exception = {
                'code': 'NoApplicableCode',
                'description': 'connection error (check logs)'
            }
            headers['Content-type'] = 'application/json'
            LOGGER.error(exception)
            return headers, HTTPStatus.INTERNAL_SERVER_ERROR, to_json(
                exception, self.pretty_print)

        query_args['format_'] = request.params.get('f', 'png')
        query_args['style'] = style
        query_args['crs'] = request.params.get('bbox-crs', 4326)
        query_args['transparent'] = request.params.get('transparent', True)

        try:
            query_args['width'] = int(request.params.get('width', 500))
            query_args['height'] = int(request.params.get('height', 300))
        except ValueError:
            exception = {
                'code': 'InvalidParameterValue',
                'description': 'invalid width/height'
            }
            headers['Content-type'] = 'application/json'
            LOGGER.error(exception)
            return headers, HTTPStatus.BAD_REQUEST, to_json(
                exception, self.pretty_print)

        LOGGER.debug('Processing bbox parameter')
        try:
            bbox = request.params.get('bbox').split(',')
            if len(bbox) != 4:
                exception = {
                    'code': 'InvalidParameterValue',
                    'description': 'bbox values should be minx,miny,maxx,maxy'
                }
                headers['Content-type'] = 'application/json'
                LOGGER.error(exception)
                return headers, HTTPStatus.BAD_REQUEST, to_json(
                    exception, self.pretty_print)
        except AttributeError:
            bbox = self.config['resources'][dataset]['extents']['spatial']['bbox']  # noqa
        try:
            query_args['bbox'] = [float(c) for c in bbox]
        except ValueError:
            exception = {
                'code': 'InvalidParameterValue',
                'description': 'bbox values must be numbers'
            }
            headers['Content-type'] = 'application/json'
            LOGGER.error(exception)
            return headers, HTTPStatus.BAD_REQUEST, to_json(
                exception, self.pretty_print)

        LOGGER.debug('Processing datetime parameter')
        datetime_ = request.params.get('datetime')
        try:
            query_args['datetime_'] = validate_datetime(
                self.config['resources'][dataset]['extents'], datetime_)
        except ValueError as err:
            msg = str(err)
            return self.get_exception(
                HTTPStatus.BAD_REQUEST, headers, request.format,
                'InvalidParameterValue', msg)

        LOGGER.debug('Generating map')
        try:
            data = p.query(**query_args)
        except ProviderInvalidQueryError as err:
            exception = {
                'code': 'NoApplicableCode',
                'description': f'query error: {err}'
            }
            LOGGER.error(exception)
            headers['Content-type'] = 'application/json'
            return headers, HTTPStatus.BAD_REQUEST, to_json(
                exception, self.pretty_print)
        except ProviderNoDataError:
            exception = {
                'code': 'NoApplicableCode',
                'description': 'No data found'
            }
            LOGGER.debug(exception)
            headers['Content-type'] = 'application/json'
            return headers, HTTPStatus.NO_CONTENT, to_json(
                exception, self.pretty_print)
        except ProviderQueryError:
            exception = {
                'code': 'NoApplicableCode',
                'description': 'query error (check logs)'
            }
            LOGGER.error(exception)
            headers['Content-type'] = 'application/json'
            return headers, HTTPStatus.INTERNAL_SERVER_ERROR, to_json(
                exception, self.pretty_print)

        mt = collection_def['format']['name']

        if format_ == mt:
            headers['Content-Type'] = collection_def['format']['mimetype']
            return headers, HTTPStatus.OK, data
        elif format_ in [None, 'html']:
            headers['Content-Type'] = collection_def['format']['mimetype']
            return headers, HTTPStatus.OK, data
        else:
            exception = {
                'code': 'InvalidParameterValue',
                'description': 'invalid format parameter'
            }
            LOGGER.error(exception)
            return headers, HTTPStatus.BAD_REQUEST, to_json(
                data, self.pretty_print)

    @gzip
    @pre_load_colls
    def get_collection_map_legend(
            self, request: Union[APIRequest, Any],
            dataset, style=None) -> Tuple[dict, int, str]:
        """
        Returns a subset of a collection map legend

        :param request: A request object
        :param dataset: dataset name
        :param style: style name

        :returns: tuple of headers, status code, content
        """

        format_ = 'png'
        headers = request.get_response_headers(**self.api_headers)
        LOGGER.debug('Processing query parameters')

        LOGGER.debug('Loading provider')
        try:
            collection_def = get_provider_by_type(
                self.config['resources'][dataset]['providers'], 'map')

            p = load_plugin('provider', collection_def)
        except KeyError:
            exception = {
                'code': 'InvalidParameterValue',
                'description': 'collection does not exist'
            }
            LOGGER.error(exception)
            return headers, HTTPStatus.NOT_FOUND, to_json(
                exception, self.pretty_print)
        except ProviderTypeError:
            exception = {
                'code': 'NoApplicableCode',
                'description': 'invalid provider type'
            }
            LOGGER.error(exception)
            return headers, HTTPStatus.BAD_REQUEST, to_json(
                exception, self.pretty_print)
        except ProviderConnectionError:
            exception = {
                'code': 'NoApplicableCode',
                'description': 'connection error (check logs)'
            }
            LOGGER.error(exception)
            return headers, HTTPStatus.INTERNAL_SERVER_ERROR, to_json(
                exception, self.pretty_print)

        LOGGER.debug('Generating legend')
        try:
            data = p.get_legend(style, request.params.get('f', 'png'))
        except ProviderInvalidQueryError as err:
            exception = {
                'code': 'NoApplicableCode',
                'description': f'query error: {err}'
            }
            LOGGER.error(exception)
            return headers, HTTPStatus.BAD_REQUEST, to_json(
                exception, self.pretty_print)
        except ProviderNoDataError:
            exception = {
                'code': 'NoApplicableCode',
                'description': 'No data found'
            }
            LOGGER.debug(exception)
            return headers, HTTPStatus.NO_CONTENT, to_json(
                exception, self.pretty_print)
        except ProviderQueryError:
            exception = {
                'code': 'NoApplicableCode',
                'description': 'query error (check logs)'
            }
            LOGGER.error(exception)
            return headers, HTTPStatus.INTERNAL_SERVER_ERROR, to_json(
                exception, self.pretty_print)

        mt = collection_def['format']['name']

        if format_ == mt:
            headers['Content-Type'] = collection_def['format']['mimetype']
            return headers, HTTPStatus.OK, data
        else:
            exception = {
                'code': 'InvalidParameterValue',
                'description': 'invalid format parameter'
            }
            LOGGER.error(exception)
            return headers, HTTPStatus.BAD_REQUEST, to_json(
                data, self.pretty_print)

    @gzip
    @pre_process
    @jsonldify
    def describe_processes(self, request: Union[APIRequest, Any],
                           process=None) -> Tuple[dict, int, str]:
        """
        Provide processes metadata

        :param request: A request object
        :param process: process identifier, defaults to None to obtain
                        information about all processes

        :returns: tuple of headers, status code, content
        """

        processes = []

        if not request.is_valid():
            return self.get_format_exception(request)
        headers = request.get_response_headers(**self.api_headers)

        if process is not None:
            if process not in self.manager.processes.keys():
                msg = 'Identifier not found'
                return self.get_exception(
                    HTTPStatus.NOT_FOUND, headers,
                    request.format, 'NoSuchProcess', msg)

        if len(self.manager.processes) > 0:
            if process is not None:
                relevant_processes = [process]
            else:
                LOGGER.debug('Processing limit parameter')
                try:
                    limit = int(request.params.get('limit'))

                    if limit <= 0:
                        msg = 'limit value should be strictly positive'
                        return self.get_exception(
                            HTTPStatus.BAD_REQUEST, headers, request.format,
                            'InvalidParameterValue', msg)

                    relevant_processes = list(self.manager.processes)[:limit]
                except TypeError:
                    LOGGER.debug('returning all processes')
                    relevant_processes = self.manager.processes.keys()
                except ValueError:
                    msg = 'limit value should be an integer'
                    return self.get_exception(
                        HTTPStatus.BAD_REQUEST, headers, request.format,
                        'InvalidParameterValue', msg)

            for key in relevant_processes:
                p = self.manager.get_processor(key)
                p2 = l10n.translate_struct(deepcopy(p.metadata),
                                           request.locale)
                p2['id'] = key

                if process is None:
                    p2.pop('inputs')
                    p2.pop('outputs')
                    p2.pop('example')

                p2['jobControlOptions'] = ['sync-execute']
                if self.manager.is_async:
                    p2['jobControlOptions'].append('async-execute')

                p2['outputTransmission'] = ['value']
                p2['links'] = p2.get('links', [])

                jobs_url = f"{self.base_url}/jobs"
                process_url = f"{self.base_url}/processes/{key}"

                # TODO translation support
                link = {
                    'type': FORMAT_TYPES[F_JSON],
                    'rel': request.get_linkrel(F_JSON),
                    'href': f'{process_url}?f={F_JSON}',
                    'title': 'Process description as JSON',
                    'hreflang': self.default_locale
                }
                p2['links'].append(link)

                link = {
                    'type': FORMAT_TYPES[F_HTML],
                    'rel': request.get_linkrel(F_HTML),
                    'href': f'{process_url}?f={F_HTML}',
                    'title': 'Process description as HTML',
                    'hreflang': self.default_locale
                }
                p2['links'].append(link)

                link = {
                    'type': FORMAT_TYPES[F_HTML],
                    'rel': 'http://www.opengis.net/def/rel/ogc/1.0/job-list',
                    'href': f'{jobs_url}?f={F_HTML}',
                    'title': 'jobs for this process as HTML',
                    'hreflang': self.default_locale
                }
                p2['links'].append(link)

                link = {
                    'type': FORMAT_TYPES[F_JSON],
                    'rel': 'http://www.opengis.net/def/rel/ogc/1.0/job-list',
                    'href': f'{jobs_url}?f={F_JSON}',
                    'title': 'jobs for this process as JSON',
                    'hreflang': self.default_locale
                }
                p2['links'].append(link)

                link = {
                    'type': FORMAT_TYPES[F_JSON],
                    'rel': 'http://www.opengis.net/def/rel/ogc/1.0/execute',
                    'href': f'{process_url}/execution?f={F_JSON}',
                    'title': 'Execution for this process as JSON',
                    'hreflang': self.default_locale
                }
                p2['links'].append(link)

                processes.append(p2)

        if process is not None:
            response = processes[0]
        else:
            process_url = f"{self.base_url}/processes"
            response = {
                'processes': processes,
                'links': [{
                    'type': FORMAT_TYPES[F_JSON],
                    'rel': request.get_linkrel(F_JSON),
                    'title': 'This document as JSON',
                    'href': f'{process_url}?f={F_JSON}'
                }, {
                    'type': FORMAT_TYPES[F_JSONLD],
                    'rel': request.get_linkrel(F_JSONLD),
                    'title': 'This document as RDF (JSON-LD)',
                    'href': f'{process_url}?f={F_JSONLD}'
                }, {
                    'type': FORMAT_TYPES[F_HTML],
                    'rel': request.get_linkrel(F_HTML),
                    'title': 'This document as HTML',
                    'href': f'{process_url}?f={F_HTML}'
                }]
            }

        if request.format == F_HTML:  # render
            if process is not None:
                response = render_j2_template(self.tpl_config,
                                              'processes/process.html',
                                              response, request.locale)
            else:
                response = render_j2_template(self.tpl_config,
                                              'processes/index.html', response,
                                              request.locale)

            return headers, HTTPStatus.OK, response

        return headers, HTTPStatus.OK, to_json(response, self.pretty_print)

    @gzip
    @pre_process
    def get_jobs(self, request: Union[APIRequest, Any],
                 job_id=None) -> Tuple[dict, int, str]:
        """
        Get process jobs

        :param request: A request object
        :param job_id: id of job

        :returns: tuple of headers, status code, content
        """

        if not request.is_valid():
            return self.get_format_exception(request)
        headers = request.get_response_headers(SYSTEM_LOCALE,
                                               **self.api_headers)
        if job_id is None:
            jobs = sorted(self.manager.get_jobs(),
                          key=lambda k: k['job_start_datetime'],
                          reverse=True)
        else:
            try:
                jobs = [self.manager.get_job(job_id)]
            except JobNotFoundError:
                return self.get_exception(
                    HTTPStatus.NOT_FOUND, headers, request.format,
                    'InvalidParameterValue', job_id)

        serialized_jobs = {
            'jobs': [],
            'links': [{
                'href': f"{self.base_url}/jobs?f={F_HTML}",
                'rel': request.get_linkrel(F_HTML),
                'type': FORMAT_TYPES[F_HTML],
                'title': 'Jobs list as HTML'
            }, {
                'href': f"{self.base_url}/jobs?f={F_JSON}",
                'rel': request.get_linkrel(F_JSON),
                'type': FORMAT_TYPES[F_JSON],
                'title': 'Jobs list as JSON'
            }]
        }
        for job_ in jobs:
            job2 = {
                'processID': job_['process_id'],
                'jobID': job_['identifier'],
                'status': job_['status'],
                'message': job_['message'],
                'progress': job_['progress'],
                'parameters': job_.get('parameters'),
                'job_start_datetime': job_['job_start_datetime'],
                'job_end_datetime': job_['job_end_datetime']
            }

            # TODO: translate
            if JobStatus[job_['status']] in (
               JobStatus.successful, JobStatus.running, JobStatus.accepted):

                job_result_url = f"{self.base_url}/jobs/{job_['identifier']}/results"  # noqa

                job2['links'] = [{
                    'href': f'{job_result_url}?f={F_HTML}',
                    'rel': 'about',
                    'type': FORMAT_TYPES[F_HTML],
                    'title': f'results of job {job_id} as HTML'
                }, {
                    'href': f'{job_result_url}?f={F_JSON}',
                    'rel': 'about',
                    'type': FORMAT_TYPES[F_JSON],
                    'title': f'results of job {job_id} as JSON'
                }]

                if job_['mimetype'] not in (FORMAT_TYPES[F_JSON],
                                            FORMAT_TYPES[F_HTML]):
                    job2['links'].append({
                        'href': job_result_url,
                        'rel': 'about',
                        'type': job_['mimetype'],
                        'title': f"results of job {job_id} as {job_['mimetype']}"  # noqa
                    })

            serialized_jobs['jobs'].append(job2)

        if job_id is None:
            j2_template = 'jobs/index.html'
        else:
            serialized_jobs = serialized_jobs['jobs'][0]
            j2_template = 'jobs/job.html'

        if request.format == F_HTML:
            data = {
                'jobs': serialized_jobs,
                'now': datetime.now(timezone.utc).strftime(DATETIME_FORMAT)
            }
            response = render_j2_template(self.tpl_config, j2_template, data,
                                          request.locale)
            return headers, HTTPStatus.OK, response

        return headers, HTTPStatus.OK, to_json(serialized_jobs,
                                               self.pretty_print)

    @gzip
    @pre_process
    def execute_process(self, request: Union[APIRequest, Any],
                        process_id) -> Tuple[dict, int, str]:
        """
        Execute process

        :param request: A request object
        :param process_id: id of process

        :returns: tuple of headers, status code, content
        """

        if not request.is_valid():
            return self.get_format_exception(request)

        # Responses are always in US English only
        headers = request.get_response_headers(SYSTEM_LOCALE,
                                               **self.api_headers)
        if process_id not in self.manager.processes:
            msg = 'identifier not found'
            return self.get_exception(
                HTTPStatus.NOT_FOUND, headers,
                request.format, 'NoSuchProcess', msg)

        data = request.data
        if not data:
            # TODO not all processes require input, e.g. time-dependent or
            #      random value generators
            msg = 'missing request data'
            return self.get_exception(
                HTTPStatus.BAD_REQUEST, headers, request.format,
                'MissingParameterValue', msg)

        try:
            # Parse bytes data, if applicable
            data = data.decode()
            LOGGER.debug(data)
        except (UnicodeDecodeError, AttributeError):
            pass

        try:
            data = json.loads(data)
        except (json.decoder.JSONDecodeError, TypeError) as err:
            # Input does not appear to be valid JSON
            LOGGER.error(err)
            msg = 'invalid request data'
            return self.get_exception(
                HTTPStatus.BAD_REQUEST, headers, request.format,
                'InvalidParameterValue', msg)

        data_dict = data.get('inputs', {})
        LOGGER.debug(data_dict)

        try:
            execution_mode = RequestedProcessExecutionMode(
                request.headers.get('Prefer', request.headers.get('prefer'))
            )
        except ValueError:
            execution_mode = None

        ### NRCAN STUFF BECAUSE WE ARE FORCING ASYNC FOR EXTRACT PROCESS
        try:
            if 'extract' in self.config['resources']:
                execution_mode = RequestedProcessExecutionMode('respond-async')
        except:
            execution_mode = None
        ### END NRCAN STUFF

        try:
            LOGGER.debug('Executing process')
            result = self.manager.execute_process(
                process_id, data_dict, execution_mode=execution_mode)
            job_id, mime_type, outputs, status, additional_headers = result
            headers.update(additional_headers or {})
            headers['Location'] = f'{self.base_url}/jobs/{job_id}'

            # Depending on the execution mode and output
            if execution_mode == None and 'error' in outputs and \
               (isinstance(outputs['error'], ProviderPreconditionFailed) or \
                isinstance(outputs['error'], ProviderRequestEntityTooLargeError)):
                raise outputs['error']

        except ProviderPreconditionFailed as err:
            return self.get_exception(
                HTTPStatus.PRECONDITION_FAILED, headers, request.format,
                'PreconditionFailed', str(err))

        except ProviderRequestEntityTooLargeError as err:
            return self.get_exception(
                HTTPStatus.REQUEST_ENTITY_TOO_LARGE, headers, request.format,
                'NoApplicableCode', str(err))

        except ProcessorExecuteError as err:
            LOGGER.error(err)
            msg = 'Processing error'
            return self.get_exception(
                HTTPStatus.INTERNAL_SERVER_ERROR, headers,
                request.format, 'NoApplicableCode', msg)

        response = {}
        if status == JobStatus.failed:
            response = outputs

        if data.get('response', 'raw') == 'raw':
            headers['Content-Type'] = mime_type
            response = outputs
        elif status not in (JobStatus.failed, JobStatus.accepted):
            response['outputs'] = [outputs]

        if status == JobStatus.accepted:
            http_status = HTTPStatus.CREATED
        else:
            http_status = HTTPStatus.OK

        if mime_type == 'application/json':
            response2 = to_json(response, self.pretty_print)
        else:
            response2 = response

        return headers, http_status, response2

    @gzip
    @pre_process
    def get_job_result(self, request: Union[APIRequest, Any],
                       job_id) -> Tuple[dict, int, str]:
        """
        Get result of job (instance of a process)

        :param request: A request object
        :param job_id: ID of job

        :returns: tuple of headers, status code, content
        """

        if not request.is_valid():
            return self.get_format_exception(request)
        headers = request.get_response_headers(SYSTEM_LOCALE,
                                               **self.api_headers)
        try:
            job = self.manager.get_job(job_id)
        except JobNotFoundError:
            return self.get_exception(
                HTTPStatus.NOT_FOUND, headers,
                request.format, 'NoSuchJob', job_id
            )

        status = JobStatus[job['status']]

        if status == JobStatus.running:
            msg = 'job still running'
            return self.get_exception(
                HTTPStatus.NOT_FOUND, headers,
                request.format, 'ResultNotReady', msg)

        elif status == JobStatus.accepted:
            # NOTE: this case is not mentioned in the specification
            msg = 'job accepted but not yet running'
            return self.get_exception(
                HTTPStatus.NOT_FOUND, headers,
                request.format, 'ResultNotReady', msg)

        elif status == JobStatus.failed:
            msg = 'job failed'
            return self.get_exception(
                HTTPStatus.BAD_REQUEST, headers, request.format,
                'InvalidParameterValue', msg)

        try:
            mimetype, job_output = self.manager.get_job_result(job_id)
        except JobResultNotFoundError:
            return self.get_exception(
                HTTPStatus.INTERNAL_SERVER_ERROR, headers,
                request.format, 'JobResultNotFound', job_id
            )

        if mimetype not in (None, FORMAT_TYPES[F_JSON]):
            headers['Content-Type'] = mimetype
            content = job_output
        else:
            if request.format == F_JSON:
                content = json.dumps(job_output, sort_keys=True, indent=4,
                                     default=json_serial)
            else:
                # HTML
                data = {
                    'job': {'id': job_id},
                    'result': job_output
                }
                content = render_j2_template(
                    self.config, 'jobs/results/index.html',
                    data, request.locale)

        return headers, HTTPStatus.OK, content

    @pre_process
    def delete_job(
            self, request: Union[APIRequest, Any], job_id
    ) -> Tuple[dict, int, str]:
        """
        Delete a process job

        :param job_id: job identifier

        :returns: tuple of headers, status code, content
        """
        response_headers = request.get_response_headers(
            SYSTEM_LOCALE, **self.api_headers)
        try:
            success = self.manager.delete_job(job_id)
        except JobNotFoundError:
            return self.get_exception(
                HTTPStatus.NOT_FOUND, response_headers, request.format,
                'NoSuchJob', job_id
            )
        else:
            if success:
                http_status = HTTPStatus.OK
                jobs_url = f"{self.base_url}/jobs"

                response = {
                    'jobID': job_id,
                    'status': JobStatus.dismissed.value,
                    'message': 'Job dismissed',
                    'progress': 100,
                    'links': [{
                        'href': jobs_url,
                        'rel': 'up',
                        'type': FORMAT_TYPES[F_JSON],
                        'title': 'The job list for the current process'
                    }]
                }
            else:
                return self.get_exception(
                    HTTPStatus.INTERNAL_SERVER_ERROR, response_headers,
                    request.format, 'InternalError', job_id
                )
        LOGGER.info(response)
        # TODO: this response does not have any headers
        return {}, http_status, response

    @gzip
    @pre_process
    @pre_load_colls
    def get_collection_edr_query(
            self, request: Union[APIRequest, Any],
            dataset, instance, query_type) -> Tuple[dict, int, str]:
        """
        Queries collection EDR

        :param request: APIRequest instance with query params
        :param dataset: dataset name
        :param instance: instance name
        :param query_type: EDR query type

        :returns: tuple of headers, status code, content
        """

        if not request.is_valid(PLUGINS['formatter'].keys()):
            return self.get_format_exception(request)
        headers = request.get_response_headers(self.default_locale,
                                               **self.api_headers)
        collections = filter_dict_by_key_value(self.config['resources'],
                                               'type', 'collection')

        if dataset not in collections.keys():
            msg = 'Collection not found'
            return self.get_exception(
                HTTPStatus.NOT_FOUND, headers, request.format, 'NotFound', msg)

        LOGGER.debug('Processing query parameters')

        LOGGER.debug('Processing datetime parameter')
        datetime_ = request.params.get('datetime')
        try:
            datetime_ = validate_datetime(collections[dataset]['extents'],
                                          datetime_)
        except ValueError as err:
            msg = str(err)
            return self.get_exception(
                HTTPStatus.BAD_REQUEST, headers, request.format,
                'InvalidParameterValue', msg)

        LOGGER.debug('Processing parameter-name parameter')
        parameternames = request.params.get('parameter-name') or []
        if isinstance(parameternames, str):
            parameternames = parameternames.split(',')

        bbox = None
        if query_type == 'cube':
            LOGGER.debug('Processing cube bbox')
            try:
                bbox = validate_bbox(request.params.get('bbox'))
                if not bbox:
                    raise ValueError('bbox parameter required by cube queries')
            except ValueError as err:
                return self.get_exception(
                    HTTPStatus.BAD_REQUEST, headers, request.format,
                    'InvalidParameterValue', str(err))

        LOGGER.debug('Processing coords parameter')
        wkt = request.params.get('coords')

        if wkt:
            try:
                wkt = shapely_loads(wkt)
            except WKTReadingError:
                msg = 'invalid coords parameter'
                return self.get_exception(
                    HTTPStatus.BAD_REQUEST, headers, request.format,
                    'InvalidParameterValue', msg)
        elif query_type != 'cube':
            msg = 'missing coords parameter'
            return self.get_exception(
                HTTPStatus.BAD_REQUEST, headers, request.format,
                'InvalidParameterValue', msg)

        within = within_units = None
        if query_type == 'radius':
            LOGGER.debug('Processing within / within-units parameters')
            within = request.params.get('within')
            within_units = request.params.get('within-units')

        LOGGER.debug('Processing z parameter')
        z = request.params.get('z')

        LOGGER.debug('Loading provider')
        try:
            p = load_plugin('provider', get_provider_by_type(
                collections[dataset]['providers'], 'edr'))
        except ProviderTypeError:
            msg = 'invalid provider type'
            return self.get_exception(
                HTTPStatus.INTERNAL_SERVER_ERROR, headers,
                request.format, 'NoApplicableCode', msg)
        except ProviderConnectionError:
            msg = 'connection error (check logs)'
            return self.get_exception(
                HTTPStatus.INTERNAL_SERVER_ERROR, headers,
                request.format, 'NoApplicableCode', msg)
        except ProviderQueryError:
            msg = 'query error (check logs)'
            return self.get_exception(
                HTTPStatus.INTERNAL_SERVER_ERROR, headers,
                request.format, 'NoApplicableCode', msg)

        if instance is not None and not p.get_instance(instance):
            msg = 'Invalid instance identifier'
            return self.get_exception(
                HTTPStatus.BAD_REQUEST, headers,
                request.format, 'InvalidParameterValue', msg)

        if query_type not in p.get_query_types():
            msg = 'Unsupported query type'
            return self.get_exception(
                HTTPStatus.BAD_REQUEST, headers, request.format,
                'InvalidParameterValue', msg)

        if parameternames and not any((fld['id'] in parameternames)
                                      for fld in p.get_fields()['field']):
            msg = 'Invalid parameter-name'
            return self.get_exception(
                HTTPStatus.BAD_REQUEST, headers, request.format,
                'InvalidParameterValue', msg)

        query_args = dict(
            query_type=query_type,
            instance=instance,
            format_=request.format,
            datetime_=datetime_,
            select_properties=parameternames,
            wkt=wkt,
            z=z,
            bbox=bbox,
            within=within,
            within_units=within_units,
            limit=int(self.config['server']['limit'])
        )

        try:
            data = p.query(**query_args)
        except ProviderInvalidQueryError as err:
            msg = f'query error: {err}'
            return self.get_exception(
                HTTPStatus.BAD_REQUEST, headers, request.format,
                'InvalidQuery', msg)
        except ProviderNoDataError:
            msg = 'No data found'
            return self.get_exception(
                HTTPStatus.NO_CONTENT, headers, request.format, 'NoMatch', msg)

        except ProviderQueryError:
            msg = 'query error (check logs)'
            return self.get_exception(
                HTTPStatus.INTERNAL_SERVER_ERROR, headers, request.format,
                'NoApplicableCode', msg)

        except ProviderRequestEntityTooLargeError as err:
            return self.get_exception(
                HTTPStatus.REQUEST_ENTITY_TOO_LARGE, headers, request.format,
                'NoApplicableCode', str(err))

        if request.format == F_HTML:  # render
            content = render_j2_template(self.tpl_config,
                                         'collections/edr/query.html', data,
                                         self.default_locale)
        else:
            content = to_json(data, self.pretty_print)

        return headers, HTTPStatus.OK, content

    @gzip
    @pre_process
    @jsonldify
    @pre_load_colls
    def get_stac_root(
            self, request: Union[APIRequest, Any]) -> Tuple[dict, int, str]:
        """
        Provide STAC root page

        :param request: APIRequest instance with query params

        :returns: tuple of headers, status code, content
        """

        if not request.is_valid():
            return self.get_format_exception(request)
        headers = request.get_response_headers(**self.api_headers)

        id_ = 'pygeoapi-stac'
        stac_version = '1.0.0-rc.2'
        stac_url = f'{self.base_url}/stac'

        content = {
            'id': id_,
            'type': 'Catalog',
            'stac_version': stac_version,
            'title': l10n.translate(
                self.config['metadata']['identification']['title'],
                request.locale),
            'description': l10n.translate(
                self.config['metadata']['identification']['description'],
                request.locale),
            'links': []
        }

        stac_collections = filter_dict_by_key_value(self.config['resources'],
                                                    'type', 'stac-collection')

        for key, value in stac_collections.items():
            content['links'].append({
                'rel': 'child',
                'href': f'{stac_url}/{key}?f={F_JSON}',
                'type': FORMAT_TYPES[F_JSON]
            })
            content['links'].append({
                'rel': 'child',
                'href': f'{stac_url}/{key}',
                'type': FORMAT_TYPES[F_HTML]
            })

        if request.format == F_HTML:  # render
            content = render_j2_template(self.tpl_config,
                                         'stac/collection.html',
                                         content, request.locale)
            return headers, HTTPStatus.OK, content

        return headers, HTTPStatus.OK, to_json(content, self.pretty_print)

    @gzip
    @pre_process
    @jsonldify
    @pre_load_colls
    def get_stac_path(self, request: Union[APIRequest, Any],
                      path) -> Tuple[dict, int, str]:
        """
        Provide STAC resource path

        :param request: APIRequest instance with query params

        :returns: tuple of headers, status code, content
        """

        if not request.is_valid():
            return self.get_format_exception(request)
        headers = request.get_response_headers(**self.api_headers)

        dataset = None
        LOGGER.debug(f'Path: {path}')
        dir_tokens = path.split('/')
        if dir_tokens:
            dataset = dir_tokens[0]

        stac_collections = filter_dict_by_key_value(self.config['resources'],
                                                    'type', 'stac-collection')

        if dataset not in stac_collections:
            msg = 'Collection not found'
            return self.get_exception(HTTPStatus.NOT_FOUND, headers,
                                      request.format, 'NotFound', msg)

        LOGGER.debug('Loading provider')
        try:
            p = load_plugin('provider', get_provider_by_type(
                stac_collections[dataset]['providers'], 'stac'))
        except ProviderConnectionError as err:
            LOGGER.error(err)
            msg = 'connection error (check logs)'
            return self.get_exception(
                HTTPStatus.INTERNAL_SERVER_ERROR, headers,
                request.format, 'NoApplicableCode', msg)

        id_ = f'{dataset}-stac'
        stac_version = '1.0.0-rc.2'

        content = {
            'id': id_,
            'type': 'Catalog',
            'stac_version': stac_version,
            'description': l10n.translate(
                stac_collections[dataset]['description'], request.locale),
            'links': []
        }
        try:
            stac_data = p.get_data_path(
                f'{self.base_url}/stac',
                path,
                path.replace(dataset, '', 1)
            )
        except ProviderNotFoundError as err:
            LOGGER.error(err)
            msg = 'resource not found'
            return self.get_exception(HTTPStatus.NOT_FOUND, headers,
                                      request.format, 'NotFound', msg)
        except Exception as err:
            LOGGER.error(err)
            msg = 'data query error'
            return self.get_exception(
                HTTPStatus.INTERNAL_SERVER_ERROR, headers,
                request.format, 'NoApplicableCode', msg)

        if isinstance(stac_data, dict):
            content.update(stac_data)
            content['links'].extend(stac_collections[dataset]['links'])

            if request.format == F_HTML:  # render
                content['path'] = path
                if 'assets' in content:  # item view
                    content = render_j2_template(self.tpl_config,
                                                 'stac/item.html',
                                                 content, request.locale)
                else:
                    content = render_j2_template(self.tpl_config,
                                                 'stac/catalog.html',
                                                 content, request.locale)

                return headers, HTTPStatus.OK, content

            return headers, HTTPStatus.OK, to_json(content, self.pretty_print)

        else:  # send back file
            headers.pop('Content-Type', None)
            return headers, HTTPStatus.OK, stac_data

    def get_exception(self, status, headers, format_, code,
                      description) -> Tuple[dict, int, str]:
        """
        Exception handler

        :param status: HTTP status code
        :param headers: dict of HTTP response headers
        :param format_: format string
        :param code: OGC API exception code
        :param description: OGC API exception code

        :returns: tuple of headers, status, and message
        """

        LOGGER.error(description)
        exception = {
            'code': code,
            'description': description
        }

        if format_ == F_HTML:
            headers['Content-Type'] = FORMAT_TYPES[F_HTML]
            content = render_j2_template(
                self.config, 'exception.html', exception, SYSTEM_LOCALE)
        else:
            content = to_json(exception, self.pretty_print)

        return headers, status, content

    def get_format_exception(self, request) -> Tuple[dict, int, str]:
        """
        Returns a format exception.

        :param request: An APIRequest instance.

        :returns: tuple of (headers, status, message)
        """

        # Content-Language is in the system locale (ignore language settings)
        headers = request.get_response_headers(SYSTEM_LOCALE,
                                               **self.api_headers)
        msg = f'Invalid format: {request.format}'
        return self.get_exception(
            HTTPStatus.BAD_REQUEST, headers,
            request.format, 'InvalidParameterValue', msg)

    def get_collections_url(self):
        return f"{self.base_url}/collections"

    @staticmethod
    def _create_crs_transform_spec(
        config: dict,
        query_crs_uri: Optional[str] = None,
    ) -> Union[None, CrsTransformSpec]:
        """Create a `CrsTransformSpec` instance based on provider config and
        *crs* query parameter.

        :param config: Provider config dictionary.
        :type config: dict
        :param query_crs_uri: Uniform resource identifier of the coordinate
            reference system (CRS) specified in query parameter (if specified).
        :type query_crs_uri: str, optional

        :raises ValueError: Error raised if the CRS specified in the query
            parameter is not in the list of supported CRSs of the provider.
        :raises `CRSError`: Error raised if no CRS could be identified from the
            query *crs* parameter (URI).

        :returns: `CrsTransformSpec` instance if the CRS specified in query
            parameter differs from the storage CRS, else `None`.
        :rtype: Union[None, CrsTransformSpec]
        """
        # Get storage/default CRS for Collection.
        storage_crs_uri = config.get('storage_crs', DEFAULT_STORAGE_CRS)

        if not query_crs_uri:
            if storage_crs_uri in DEFAULT_CRS_LIST:
                # Could be that storageCRS is
                # http://www.opengis.net/def/crs/OGC/1.3/CRS84h
                query_crs_uri = storage_crs_uri
            else:
                query_crs_uri = DEFAULT_CRS
            LOGGER.debug(f'no crs parameter, using default: {query_crs_uri}')

        supported_crs_list = get_supported_crs_list(config, DEFAULT_CRS_LIST)
        # Check that the crs specified by the query parameter is supported.
        if query_crs_uri not in supported_crs_list:
            raise ValueError(
                f'CRS {query_crs_uri!r} not supported for this '
                'collection. List of supported CRSs: '
                f'{", ".join(supported_crs_list)}.'
            )
        crs_out = get_crs_from_uri(query_crs_uri)

        storage_crs = get_crs_from_uri(storage_crs_uri)
        # Check if the crs specified in query parameter differs from the
        # storage crs.
        if str(storage_crs) != str(crs_out):
            LOGGER.debug(
                f'CRS transformation: {storage_crs} -> {crs_out}'
            )
            return CrsTransformSpec(
                source_crs_uri=storage_crs_uri,
                source_crs_wkt=storage_crs.to_wkt(),
                target_crs_uri=query_crs_uri,
                target_crs_wkt=crs_out.to_wkt(),
            )
        else:
            LOGGER.debug('No CRS transformation')
            return None

    @staticmethod
    def _set_content_crs_header(
        headers: dict,
        config: dict,
        query_crs_uri: Optional[str] = None,
    ):
        """Set the *Content-Crs* header in responses from providers of Feature
        type.

        :param headers: Response headers dictionary.
        :type headers: dict
        :param config: Provider config dictionary.
        :type config: dict
        :param query_crs_uri: Uniform resource identifier of the coordinate
            reference system specified in query parameter (if specified).
        :type query_crs_uri: str, optional
        """
        if query_crs_uri:
            content_crs_uri = query_crs_uri
        else:
            # If empty use default CRS
            storage_crs_uri = config.get('storage_crs', DEFAULT_STORAGE_CRS)
            if storage_crs_uri in DEFAULT_CRS_LIST:
                # Could be that storageCRS is one of the defaults like
                # http://www.opengis.net/def/crs/OGC/1.3/CRS84h
                content_crs_uri = storage_crs_uri
            else:
                content_crs_uri = DEFAULT_CRS

        headers['Content-Crs'] = f'<{content_crs_uri}>'


def validate_bbox(value=None) -> list:
    """
    Helper function to validate bbox parameter

    :param value: `list` of minx, miny, maxx, maxy

    :returns: bbox as `list` of `float` values
    """

    if value is None:
        LOGGER.debug('bbox is empty')
        return []

    bbox = value.split(',')

    if len(bbox) not in [4, 6]:
        msg = 'bbox should be either 4 values (minx,miny,maxx,maxy) ' \
              'or 6 values (minx,miny,minz,maxx,maxy,maxz)'
        LOGGER.debug(msg)
        raise ValueError(msg)

    try:
        bbox = [float(c) for c in bbox]
    except ValueError as err:
        msg = 'bbox values must be numbers'
        err.args = (msg,)
        LOGGER.debug(msg)
        raise

    if (len(bbox) == 4 and bbox[1] > bbox[3]) \
            or (len(bbox) == 6 and bbox[1] > bbox[4]):
        msg = 'miny should be less than maxy'
        LOGGER.debug(msg)
        raise ValueError(msg)

    if (len(bbox) == 4 and bbox[0] > bbox[2]) \
            or (len(bbox) == 6 and bbox[0] > bbox[3]):
        msg = 'minx is greater than maxx (possibly antimeridian bbox)'
        LOGGER.debug(msg)

    if len(bbox) == 6 and bbox[2] > bbox[5]:
        msg = 'minz should be less than maxz'
        LOGGER.debug(msg)
        raise ValueError(msg)

    return bbox


def validate_datetime(resource_def, datetime_=None) -> str:
    """
    Helper function to validate temporal parameter

    :param resource_def: `dict` of configuration resource definition
    :param datetime_: `str` of datetime parameter

    :returns: `str` of datetime input, if valid
    """

    # TODO: pass datetime to query as a `datetime` object
    # we would need to ensure partial dates work accordingly
    # as well as setting '..' values to `None` so that underlying
    # providers can just assume a `datetime.datetime` object
    #
    # NOTE: needs testing when passing partials from API to backend

    datetime_invalid = False

    if datetime_ is not None and 'temporal' in resource_def:

        dateparse_begin = partial(dateparse, default=datetime.min)
        dateparse_end = partial(dateparse, default=datetime.max)
        unix_epoch = datetime(1970, 1, 1, 0, 0, 0)
        dateparse_ = partial(dateparse, default=unix_epoch)

        te = resource_def['temporal']

        try:
            if te['begin'] is not None and te['begin'].tzinfo is None:
                te['begin'] = te['begin'].replace(tzinfo=pytz.UTC)
            if te['end'] is not None and te['end'].tzinfo is None:
                te['end'] = te['end'].replace(tzinfo=pytz.UTC)
        except AttributeError:
            msg = 'Configured times should be RFC3339'
            LOGGER.error(msg)
            raise ValueError(msg)

        if '/' in datetime_:  # envelope
            LOGGER.debug('detected time range')
            LOGGER.debug('Validating time windows')

            # normalize "" to ".." (actually changes datetime_)
            datetime_ = re.sub(r'^/', '../', datetime_)
            datetime_ = re.sub(r'/$', '/..', datetime_)

            datetime_begin, datetime_end = datetime_.split('/')
            if datetime_begin != '..':
                datetime_begin = dateparse_begin(datetime_begin)
                if datetime_begin.tzinfo is None:
                    datetime_begin = datetime_begin.replace(
                        tzinfo=pytz.UTC)

            if datetime_end != '..':
                datetime_end = dateparse_end(datetime_end)
                if datetime_end.tzinfo is None:
                    datetime_end = datetime_end.replace(tzinfo=pytz.UTC)

            datetime_invalid = any([
                (te['end'] is not None and datetime_begin != '..' and
                    datetime_begin > te['end']),
                (te['begin'] is not None and datetime_end != '..' and
                    datetime_end < te['begin'])
            ])

        else:  # time instant
            LOGGER.debug('detected time instant')
            datetime__ = dateparse_(datetime_)
            if datetime__ != '..':
                if datetime__.tzinfo is None:
                    datetime__ = datetime__.replace(tzinfo=pytz.UTC)
            datetime_invalid = any([
                (te['begin'] is not None and datetime__ != '..' and
                    datetime__ < te['begin']),
                (te['end'] is not None and datetime__ != '..' and
                    datetime__ > te['end'])
            ])

    if datetime_invalid:
        msg = 'datetime parameter out of range'
        LOGGER.debug(msg)
        raise ValueError(msg)

    return datetime_


def validate_subset(value: str) -> dict:
    """
    Helper function to validate subset parameter

    :param value: `subset` parameter

    :returns: dict of axis/values
    """

    subsets = {}

    for s in value.split(','):
        LOGGER.debug(f'Processing subset {s}')
        m = re.search(r'(.*)\((.*)\)', s)
        subset_name, values = m.group(1, 2)

        if '"' in values:
            LOGGER.debug('Values are strings')
            if values.count('"') % 2 != 0:
                msg = 'Invalid format: subset should be like axis("min"[:"max"])'  # noqa
                LOGGER.error(msg)
                raise ValueError(msg)
            try:
                LOGGER.debug('Value is an interval')
                m = re.search(r'"(\S+)":"(\S+)"', values)
                values = list(m.group(1, 2))
            except AttributeError:
                LOGGER.debug('Value is point')
                m = re.search(r'"(.*)"', values)
                values = [m.group(1)]
        else:
            LOGGER.debug('Values are numbers')
            try:
                LOGGER.debug('Value is an interval')
                m = re.search(r'(\S+):(\S+)', values)
                values = list(m.group(1, 2))
            except AttributeError:
                LOGGER.debug('Value is point')
                values = [values]

        subsets[subset_name] = list(map(get_typed_value, values))

    return subsets<|MERGE_RESOLUTION|>--- conflicted
+++ resolved
@@ -2013,18 +2013,14 @@
                               sortby=sortby, skip_geometry=skip_geometry,
                               select_properties=select_properties,
                               crs_transform_spec=crs_transform_spec,
-<<<<<<< HEAD
                               q=q, language=prv_locale, filterq=filter_,
                               clip=clip)
-=======
-                              q=q, language=prv_locale, filterq=filter_)
         except ProviderInvalidQueryError as err:
             LOGGER.error(err)
             msg = f'query error: {err}'
             return self.get_exception(
                 HTTPStatus.BAD_REQUEST, headers, request.format,
                 'InvalidQuery', msg)
->>>>>>> 6192349f
         except ProviderConnectionError as err:
             LOGGER.error(err)
             msg = 'connection error (check logs)'
