# =================================================================
#
# Authors: Tom Kralidis <tomkralidis@gmail.com>
#          Francesco Bartoli <xbartolone@gmail.com>
#          Sander Schaminee <sander.schaminee@geocat.net>
#          John A Stevenson <jostev@bgs.ac.uk>
#          Colin Blackburn <colb@bgs.ac.uk>
#          Ricardo Garcia Silva <ricardo.garcia.silva@geobeyond.it>
#
# Copyright (c) 2023 Tom Kralidis
# Copyright (c) 2022 Francesco Bartoli
# Copyright (c) 2022 John A Stevenson and Colin Blackburn
# Copyright (c) 2023 Ricardo Garcia Silva
#
# Permission is hereby granted, free of charge, to any person
# obtaining a copy of this software and associated documentation
# files (the "Software"), to deal in the Software without
# restriction, including without limitation the rights to use,
# copy, modify, merge, publish, distribute, sublicense, and/or sell
# copies of the Software, and to permit persons to whom the
# Software is furnished to do so, subject to the following
# conditions:
#
# The above copyright notice and this permission notice shall be
# included in all copies or substantial portions of the Software.
#
# THE SOFTWARE IS PROVIDED "AS IS", WITHOUT WARRANTY OF ANY KIND,
# EXPRESS OR IMPLIED, INCLUDING BUT NOT LIMITED TO THE WARRANTIES
# OF MERCHANTABILITY, FITNESS FOR A PARTICULAR PURPOSE AND
# NONINFRINGEMENT. IN NO EVENT SHALL THE AUTHORS OR COPYRIGHT
# HOLDERS BE LIABLE FOR ANY CLAIM, DAMAGES OR OTHER LIABILITY,
# WHETHER IN AN ACTION OF CONTRACT, TORT OR OTHERWISE, ARISING
# FROM, OUT OF OR IN CONNECTION WITH THE SOFTWARE OR THE USE OR
# OTHER DEALINGS IN THE SOFTWARE.
#
# =================================================================
""" Root level code of pygeoapi, parsing content provided by web framework.
Returns content from plugins and sets responses.
"""

import asyncio, yaml
from collections import OrderedDict
from copy import deepcopy
from datetime import datetime, timezone
from functools import partial
from gzip import compress
from http import HTTPStatus
import json
import logging
import re
from typing import Any, Tuple, Union, Optional
import urllib.parse

from dateutil.parser import parse as dateparse
from pygeofilter.parsers.ecql import parse as parse_ecql_text
from pygeofilter.parsers.cql_json import parse as parse_cql_json
from pyproj.exceptions import CRSError
import pytz
from shapely.errors import WKTReadingError
from shapely.wkt import loads as shapely_loads

from pygeoapi import __version__, l10n
from pygeoapi.openapi import get_oas
from pygeoapi.formatter.base import FormatterSerializationError
from pygeoapi.linked_data import (geojson2jsonld, jsonldify,
                                  jsonldify_collection)
from pygeoapi.log import setup_logger
from pygeoapi.process.base import (
    JobNotFoundError,
    JobResultNotFoundError,
    ProcessorExecuteError,
)
from pygeoapi.process.manager.base import get_manager
from pygeoapi.plugin import load_plugin, PLUGINS
from pygeoapi.provider.base import (
    ProviderGenericError, ProviderConnectionError, ProviderNotFoundError,
<<<<<<< HEAD
    ProviderInvalidDataError, ProviderInvalidQueryError, ProviderNoDataError,
    ProviderQueryError, ProviderItemNotFoundError, ProviderTypeError,
    ProviderPreconditionFailed, ProviderRequestEntityTooLargeError)
=======
    ProviderTypeError)
>>>>>>> cfa21f62

from pygeoapi.models.cql import CQLModel
from pygeoapi.util import (dategetter, RequestedProcessExecutionMode,
                           DATETIME_FORMAT, UrlPrefetcher,
                           filter_dict_by_key_value, get_provider_by_type,
                           get_provider_default, get_typed_value, JobStatus,
                           json_serial, render_j2_template, str2bool,
                           TEMPLATES, to_json, get_api_rules, get_base_url,
                           get_crs_from_uri, get_supported_crs_list,
                           CrsTransformSpec, transform_bbox)

from pygeoapi.models.provider.base import TilesMetadataFormat

LOGGER = logging.getLogger(__name__)

#: Return headers for requests (e.g:X-Powered-By)
HEADERS = {
    'Content-Type': 'application/json',
    'X-Powered-By': f'pygeoapi {__version__}'
}

CHARSET = ['utf-8']
F_JSON = 'json'
F_HTML = 'html'
F_JSONLD = 'jsonld'
F_GZIP = 'gzip'
F_PNG = 'png'
F_MVT = 'mvt'
F_NETCDF = 'NetCDF'

#: Formats allowed for ?f= requests (order matters for complex MIME types)
FORMAT_TYPES = OrderedDict((
    (F_HTML, 'text/html'),
    (F_JSONLD, 'application/ld+json'),
    (F_JSON, 'application/json'),
    (F_PNG, 'image/png'),
    (F_MVT, 'application/vnd.mapbox-vector-tile'),
    (F_NETCDF, 'application/x-netcdf'),
))

#: Locale used for system responses (e.g. exceptions)
SYSTEM_LOCALE = l10n.Locale('en', 'US')

CONFORMANCE = {
    'common': [
        'http://www.opengis.net/spec/ogcapi-common-1/1.0/conf/core',
        'http://www.opengis.net/spec/ogcapi-common-2/1.0/conf/collections',
        'http://www.opengis.net/spec/ogcapi-common-1/1.0/conf/landing-page',
        'http://www.opengis.net/spec/ogcapi-common-1/1.0/conf/json',
        'http://www.opengis.net/spec/ogcapi-common-1/1.0/conf/html',
        'http://www.opengis.net/spec/ogcapi-common-1/1.0/conf/oas30'
    ],
    'feature': [
        'http://www.opengis.net/spec/ogcapi-features-1/1.0/conf/core',
        'http://www.opengis.net/spec/ogcapi-features-1/1.0/req/oas30',
        'http://www.opengis.net/spec/ogcapi-features-1/1.0/conf/html',
        'http://www.opengis.net/spec/ogcapi-features-1/1.0/conf/geojson',
        'http://www.opengis.net/spec/ogcapi-features-2/1.0/conf/crs',
        'http://www.opengis.net/spec/ogcapi-features-3/1.0/conf/queryables',
        'http://www.opengis.net/spec/ogcapi-features-3/1.0/conf/queryables-query-parameters',  # noqa
        'http://www.opengis.net/spec/ogcapi-features-4/1.0/conf/create-replace-delete'  # noqa
    ],
    'coverage': [
        'http://www.opengis.net/spec/ogcapi-coverages-1/1.0/conf/core',
        'http://www.opengis.net/spec/ogcapi-coverages-1/1.0/conf/oas30',
        'http://www.opengis.net/spec/ogcapi-coverages-1/1.0/conf/html',
        'http://www.opengis.net/spec/ogcapi-coverages-1/1.0/conf/geodata-coverage',  # noqa
        'http://www.opengis.net/spec/ogcapi-coverages-1/1.0/conf/coverage-subset',  # noqa
        'http://www.opengis.net/spec/ogcapi-coverages-1/1.0/conf/coverage-rangesubset',  # noqa
        'http://www.opengis.net/spec/ogcapi-coverages-1/1.0/conf/coverage-bbox',  # noqa
        'http://www.opengis.net/spec/ogcapi-coverages-1/1.0/conf/coverage-datetime'  # noqa
    ],
    'map': [
        'http://www.opengis.net/spec/ogcapi-maps-1/1.0/conf/core'
    ],
    'tile': [
        'http://www.opengis.net/spec/ogcapi-tiles-1/1.0/conf/core',
        'http://www.opengis.net/spec/ogcapi-tiles-1/1.0/conf/mvt'
    ],
    'record': [
        'http://www.opengis.net/spec/ogcapi-records-1/1.0/conf/core',
        'http://www.opengis.net/spec/ogcapi-records-1/1.0/conf/sorting',
        'http://www.opengis.net/spec/ogcapi-records-1/1.0/conf/opensearch',
        'http://www.opengis.net/spec/ogcapi-records-1/1.0/conf/json',
        'http://www.opengis.net/spec/ogcapi-records-1/1.0/conf/html'
    ],
    'process': [
        'http://www.opengis.net/spec/ogcapi-processes-1/1.0/conf/ogc-process-description', # noqa
        'http://www.opengis.net/spec/ogcapi-processes-1/1.0/conf/core',
        'http://www.opengis.net/spec/ogcapi-processes-1/1.0/conf/json',
        'http://www.opengis.net/spec/ogcapi-processes-1/1.0/conf/oas30'
    ],
    'edr': [
        'http://www.opengis.net/spec/ogcapi-edr-1/1.0/conf/core'
    ]
}

OGC_RELTYPES_BASE = 'http://www.opengis.net/def/rel/ogc/1.0'

DEFAULT_CRS_LIST = [
    'http://www.opengis.net/def/crs/OGC/1.3/CRS84',
    'http://www.opengis.net/def/crs/OGC/1.3/CRS84h',
]

DEFAULT_CRS = 'http://www.opengis.net/def/crs/OGC/1.3/CRS84'
DEFAULT_STORAGE_CRS = DEFAULT_CRS


def pre_process(func):
    """
    Decorator that transforms an incoming Request instance specific to the
    web framework (i.e. Flask, Starlette or Django) into a generic
    :class:`APIRequest` instance.

    :param func: decorated function

    :returns: `func`
    """

    def inner(*args):
        cls, req_in = args[:2]
        req_out = APIRequest.with_data(req_in, getattr(cls, 'locales', set()))
        if len(args) > 2:
            return func(cls, req_out, *args[2:])
        else:
            return func(cls, req_out)

    return inner


def pre_load_colls(func):
    """
    Decorator that makes sure the loaded collections in memory are update to date.

    :param func: decorated function

    :returns: `func`
    """

    def inner(*args, **kwargs):
        cls = args[0]

        # Validate the resources are up to date
        cls.reload_resources_if_necessary()

        return func(*args, **kwargs)

    return inner


def gzip(func):
    """
    Decorator that compresses the content of an outgoing API result
    instance if the Content-Encoding response header was set to gzip.

    :param func: decorated function

    :returns: `func`
    """

    def inner(*args, **kwargs):
        headers, status, content = func(*args, **kwargs)
        charset = CHARSET[0]
        if F_GZIP in headers.get('Content-Encoding', []):
            try:
                if isinstance(content, bytes):
                    # bytes means Content-Type needs to be set upstream
                    content = compress(content)
                else:
                    headers['Content-Type'] = \
                        f"{headers['Content-Type']}; charset={charset}"
                    content = compress(content.encode(charset))
            except TypeError as err:
                headers.pop('Content-Encoding')
                LOGGER.error(f'Error in compression: {err}')

        return headers, status, content

    return inner


class APIRequest:
    """
    Transforms an incoming server-specific Request into an object
    with some generic helper methods and properties.

    .. note::   Typically, this instance is created automatically by the
                :func:`pre_process` decorator. **Every** API method that has
                been routed to a REST endpoint should be decorated by the
                :func:`pre_process` function.
                Therefore, **all** routed API methods should at least have 1
                argument that holds the (transformed) request.

    The following example API method will:

    - transform the incoming Flask/Starlette/Django `Request` into an
      `APIRequest`using the :func:`pre_process` decorator;
    - call :meth:`is_valid` to check if the incoming request was valid, i.e.
      that the user requested a valid output format or no format at all
      (which means the default format);
    - call :meth:`API.get_format_exception` if the requested format was
      invalid;
    - create a `dict` with the appropriate `Content-Type` header for the
      requested format and a `Content-Language` header if any specific language
      was requested.

    .. code-block:: python

       @pre_process
       def example_method(self, request: Union[APIRequest, Any], custom_arg):
          if not request.is_valid():
             return self.get_format_exception(request)

          headers = request.get_response_headers()

          # generate response_body here

          return headers, HTTPStatus.OK, response_body


    The following example API method is similar as the one above, but will also
    allow the user to request a non-standard format (e.g. ``f=xml``).
    If `xml` was requested, we set the `Content-Type` ourselves. For the
    standard formats, the `APIRequest` object sets the `Content-Type`.

    .. code-block:: python

       @pre_process
       def example_method(self, request: Union[APIRequest, Any], custom_arg):
          if not request.is_valid(['xml']):
             return self.get_format_exception(request)

          content_type = 'application/xml' if request.format == 'xml' else None
          headers = request.get_response_headers(content_type)

          # generate response_body here

          return headers, HTTPStatus.OK, response_body

    Note that you don't *have* to call :meth:`is_valid`, but that you can also
    perform a custom check on the requested output format by looking at the
    :attr:`format` property.
    Other query parameters are available through the :attr:`params` property as
    a `dict`. The request body is available through the :attr:`data` property.

    .. note::   If the request data (body) is important, **always** create a
                new `APIRequest` instance using the :meth:`with_data` factory
                method.
                The :func:`pre_process` decorator will use this automatically.

    :param request:             The web platform specific Request instance.
    :param supported_locales:   List or set of supported Locale instances.
    """
    def __init__(self, request, supported_locales):
        # Set default request data
        self._data = b''

        # Copy request query parameters
        self._args = self._get_params(request)

        # Get path info
        if hasattr(request, 'scope'):
            self._path_info = request.scope['path'].strip('/')
        elif hasattr(request.headers, 'environ'):
            self._path_info = request.headers.environ['PATH_INFO'].strip('/')
        elif hasattr(request, 'path_info'):
            self._path_info = request.path_info

        # Extract locale from params or headers
        self._raw_locale, self._locale = self._get_locale(request.headers,
                                                          supported_locales)

        # Determine format
        self._format = self._get_format(request.headers)

        # Get received headers
        self._headers = self.get_request_headers(request.headers)

    @classmethod
    def with_data(cls, request, supported_locales) -> 'APIRequest':
        """
        Factory class method to create an `APIRequest` instance with data.

        If the request body is required, an `APIRequest` should always be
        instantiated using this class method. The reason for this is, that the
        Starlette request body needs to be awaited (async), which cannot be
        achieved in the :meth:`__init__` method of the `APIRequest`.
        However, `APIRequest` can still be initialized using :meth:`__init__`,
        but then the :attr:`data` property value will always be empty.

        :param request:             The web platform specific Request instance.
        :param supported_locales:   List or set of supported Locale instances.
        :returns:                   An `APIRequest` instance with data.
        """

        api_req = cls(request, supported_locales)
        if hasattr(request, 'data'):
            # Set data from Flask request
            api_req._data = request.data
        elif hasattr(request, 'body'):
            if 'django' in str(request.__class__):
                # Set data from Django request
                api_req._data = request.body
            else:
                try:
                    import nest_asyncio
                    nest_asyncio.apply()
                    # Set data from Starlette request after async
                    # coroutine completion
                    # TODO:
                    # this now blocks, but once Flask v2 with async support
                    # has been implemented, with_data() can become async too
                    loop = asyncio.get_event_loop()
                    api_req._data = loop.run_until_complete(request.body())
                except ModuleNotFoundError:
                    LOGGER.error('Module nest-asyncio not found')
        return api_req

    @staticmethod
    def _get_params(request):
        """
        Extracts the query parameters from the `Request` object.

        :param request: A Flask or Starlette Request instance
        :returns: `ImmutableMultiDict` or empty `dict`
        """

        if hasattr(request, 'args'):
            # Return ImmutableMultiDict from Flask request
            return request.args
        elif hasattr(request, 'query_params'):
            # Return ImmutableMultiDict from Starlette request
            return request.query_params
        elif hasattr(request, 'GET'):
            # Return QueryDict from Django GET request
            return request.GET
        elif hasattr(request, 'POST'):
            # Return QueryDict from Django GET request
            return request.POST
        LOGGER.debug('No query parameters found')
        return {}

    def _get_locale(self, headers, supported_locales):
        """
        Detects locale from "lang=<language>" param or `Accept-Language`
        header. Returns a tuple of (raw, locale) if found in params or headers.
        Returns a tuple of (raw default, default locale) if not found.

        :param headers: A dict with Request headers
        :param supported_locales: List or set of supported Locale instances
        :returns: A tuple of (str, Locale)
        """

        raw = None
        try:
            default_locale = l10n.str2locale(supported_locales[0])
        except (TypeError, IndexError, l10n.LocaleError) as err:
            # This should normally not happen, since the API class already
            # loads the supported languages from the config, which raises
            # a LocaleError if any of these languages are invalid.
            LOGGER.error(err)
            raise ValueError(f"{self.__class__.__name__} must be initialized"
                             f"with a list of valid supported locales")

        for func, mapping in ((l10n.locale_from_params, self._args),
                              (l10n.locale_from_headers, headers)):
            loc_str = func(mapping)
            if loc_str:
                if not raw:
                    # This is the first-found locale string: set as raw
                    raw = loc_str
                # Check if locale string is a good match for the UI
                loc = l10n.best_match(loc_str, supported_locales)
                is_override = func is l10n.locale_from_params
                if loc != default_locale or is_override:
                    return raw, loc

        return raw, default_locale

    def _get_format(self, headers) -> Union[str, None]:
        """
        Get `Request` format type from query parameters or headers.

        :param headers: Dict of Request headers
        :returns: format value or None if not found/specified
        """

        # Optional f=html or f=json query param
        # Overrides Accept header and might differ from FORMAT_TYPES
        format_ = (self._args.get('f') or '').strip()
        if format_:
            return format_

        # Format not specified: get from Accept headers (MIME types)
        # e.g. format_ = 'text/html'
        h = headers.get('accept', headers.get('Accept', '')).strip() # noqa
        (fmts, mimes) = zip(*FORMAT_TYPES.items())
        # basic support for complex types (i.e. with "q=0.x")
        for type_ in (t.split(';')[0].strip() for t in h.split(',') if t):
            if type_ in mimes:
                idx_ = mimes.index(type_)
                format_ = fmts[idx_]
                break

        return format_ or None

    @property
    def data(self) -> bytes:
        """Returns the additional data send with the Request (bytes)"""
        return self._data

    @property
    def params(self) -> dict:
        """Returns the Request query parameters dict"""
        return self._args

    @property
    def path_info(self) -> str:
        """Returns the web server request path info part"""
        return self._path_info

    @property
    def locale(self) -> l10n.Locale:
        """
        Returns the user-defined locale from the request object.
        If no locale has been defined or if it is invalid,
        the default server locale is returned.

        .. note::   The locale here determines the language in which pygeoapi
                    should return its responses. This may not be the language
                    that the user requested. It may also not be the language
                    that is supported by a collection provider, for example.
                    For this reason, you should pass the `raw_locale` property
                    to the :func:`l10n.get_plugin_locale` function, so that
                    the best match for the provider can be determined.

        :returns: babel.core.Locale
        """

        return self._locale

    @property
    def raw_locale(self) -> Union[str, None]:
        """
        Returns the raw locale string from the `Request` object.
        If no "lang" query parameter or `Accept-Language` header was found,
        `None` is returned.
        Pass this value to the :func:`l10n.get_plugin_locale` function to let
        the provider determine a best match for the locale, which may be
        different from the locale used by pygeoapi's UI.

        :returns: a locale string or None
        """

        return self._raw_locale

    @property
    def format(self) -> Union[str, None]:
        """
        Returns the content type format from the
        request query parameters or headers.

        :returns: Format name or None
        """

        return self._format

    @property
    def headers(self) -> dict:
        """
        Returns the dictionary of the headers from
        the request.

        :returns: Request headers dictionary
        """

        return self._headers

    def get_linkrel(self, format_: str) -> str:
        """
        Returns the hyperlink relationship (rel) attribute value for
        the given API format string.

        The string is compared against the request format and if it matches,
        the value 'self' is returned. Otherwise, 'alternate' is returned.
        However, if `format_` is 'json' and *no* request format was found,
        the relationship 'self' is returned as well (JSON is the default).

        :param format_: The format to compare the request format against.
        :returns: A string 'self' or 'alternate'.
        """

        fmt = format_.lower()
        if fmt == self._format or (fmt == F_JSON and not self._format):
            return 'self'
        return 'alternate'

    def is_valid(self, additional_formats=None) -> bool:
        """
        Returns True if:
            - the format is not set (None)
            - the requested format is supported
            - the requested format exists in a list if additional formats

        .. note::   Format names are matched in a case-insensitive manner.

        :param additional_formats: Optional additional supported formats list

        :returns: bool
        """

        if not self._format:
            return True
        if self._format in FORMAT_TYPES.keys():
            return True
        if self._format in (f.lower() for f in (additional_formats or ())):
            return True
        return False

    def get_response_headers(self, force_lang: l10n.Locale = None,
                             force_type: str = None,
                             force_encoding: str = None,
                             **custom_headers) -> dict:
        """
        Prepares and returns a dictionary with Response object headers.

        This method always adds a 'Content-Language' header, where the value
        is determined by the 'lang' query parameter or 'Accept-Language'
        header from the request.
        If no language was requested, the default pygeoapi language is used,
        unless a `force_lang` override was specified (see notes below).

        A 'Content-Type' header is also always added to the response.
        If the user does not specify `force_type`, the header is based on
        the `format` APIRequest property. If that is invalid, the default MIME
        type `application/json` is used.

        ..note::    If a `force_lang` override is applied, that language
                    is always set as the 'Content-Language', regardless of
                    a 'lang' query parameter or 'Accept-Language' header.
                    If an API response always needs to be in the same
                    language, 'force_lang' should be set to that language.

        :param force_lang: An optional Content-Language header override.
        :param force_type: An optional Content-Type header override.
        :param force_encoding: An optional Content-Encoding header override.
        :returns: A header dict
        """

        headers = HEADERS.copy()
        headers.update(**custom_headers)
        l10n.set_response_language(headers, force_lang or self._locale)
        if force_type:
            # Set custom MIME type if specified
            headers['Content-Type'] = force_type
        elif self.is_valid() and self._format:
            # Set MIME type for valid formats
            headers['Content-Type'] = FORMAT_TYPES[self._format]

        if F_GZIP in FORMAT_TYPES:
            if force_encoding:
                headers['Content-Encoding'] = force_encoding
            elif F_GZIP in self._headers.get('Accept-Encoding', ''):
                headers['Content-Encoding'] = F_GZIP

        return headers

    def get_request_headers(self, headers) -> dict:
        """
        Obtains and returns a dictionary with Request object headers.

        This method adds the headers of the original request and
        makes them available to the API object.

        :returns: A header dict
        """

        headers_ = {item[0]: item[1] for item in headers.items()}
        return headers_

    def read_param(self, method: str, param_name: str):
        """
        Reads an input parameter from the service end point.
        This function reads parameters provided via either GET or POST methods.
        :param method: indicates if the parameter value should be read from
        a GET or a POST request. Possible values are "GET" or "POST".
        :param param_name: the name of the parameter to read.
        :returns: the parameter value
        """

        # Depending on the method
        result = None
        if method == 'POST':
            d = self.data
            if d:
                d = d.decode()
                d = json.loads(d)
                if param_name in d:
                    result = d[param_name]

        else:
            result = self.params.get(param_name)

        # Return the value of the given parameter name
        return result

    def read_bbox(self, method: str):
        """
        Reads a bbox input parameter from the service end point.
        This function reads a bbox parameter in either GET or POST methods.
        :param method: indicates if the parameter value should be read from
        GET or POST fashion. Possible values are "GET" or "POST".
        :returns: the bbox value
        """

        # Read the input
        q_bbox = self.read_param(method, 'bbox')

        # If found, validate it
        if q_bbox:
            q_bbox = validate_bbox(q_bbox)

        return q_bbox

    def read_bbox_parameters(self, method: str):
        """
        Reads a bbox and bbox-crs filters from the service end point.
        This function reads spatial filter information in either GET or POST
        http methods. By defaultk, 4326 is returned as the bbox-crs.
        :param method: indicates if the parameter value should be read from GET
        or POST fashion. Possible values are "GET" or "POST".
        :returns: an array of spatial filters as provided in the service
        request (bbox, bbox-crs).
        """

        bbox = None
        bbox_crs = None

        # Read the bbox if any
        bbox = self.read_bbox(method)

        # Read the bbox crs if any
        bbox_crs = self.read_param(method, 'bbox-crs')

        return bbox, bbox_crs

    def read_spatial_filter(self, method: str):
        """
        Reads a geometry or bbox spatial filter from the service end point.
        When a bbox is specified and no geometry is specified, this function
        also converts the bbox (and its crs) to a geometry (and its crs) for
        convenience. By defaultk, 4326 is returned as the geom-crs and bbox-crs.
        This function reads spatial filter information in either GET or POST
         http methods.
        :param method: indicates if the parameter value should be read from GET
         or POST fashion. Possible values are "GET" or "POST".
        :returns: an array of spatial filters as provided in the service
         request (geom, geom-crs, bbox, bbox-crs).
        """

        # Read the geometry if any
        geom = self.read_param(method, 'geom')

        # Read the geometry crs if any
        geom_crs = self.read_param(method, 'geom-crs')

        # If no geom_wkt
        bbox = None
        bbox_crs = None
        if not geom:
            # Read the bbox if any
            bbox, bbox_crs = self.read_bbox_parameters(method)

            # If a bbox is set
            if bbox:
                # Transform bbox to polygon wkt
                geom = """POLYGON(({x_min} {y_min}, {x_min} {y_max},
                                   {x_max} {y_max}, {x_max} {y_min},
                                   {x_min} {y_min}))""".format(
                    x_min=bbox[0],
                    y_min=bbox[1],
                    x_max=bbox[2],
                    y_max=bbox[3])
                geom_crs = bbox_crs

        return geom, geom_crs, bbox, bbox_crs


class API:
    """API object"""

    def __init__(self, config, openapi):
        """
        constructor

        :param config: configuration dict
        :param openapi: openapi dict

        :returns: `pygeoapi.API` instance
        """

        self.last_loaded_resources = None
        self.config = config
        self.openapi = openapi
        self.api_headers = get_api_rules(self.config).response_headers
        self.base_url = get_base_url(self.config)
        self.prefetcher = UrlPrefetcher()

        CHARSET[0] = config['server'].get('encoding', 'utf-8')
        if config['server'].get('gzip'):
            FORMAT_TYPES[F_GZIP] = 'application/gzip'
            FORMAT_TYPES.move_to_end(F_JSON)

        # Process language settings (first locale is default!)
        self.locales = l10n.get_locales(config)
        self.default_locale = self.locales[0]

        if 'templates' not in self.config['server']:
            self.config['server']['templates'] = {'path': TEMPLATES}

        if 'pretty_print' not in self.config['server']:
            self.config['server']['pretty_print'] = False

        self.pretty_print = self.config['server']['pretty_print']

        setup_logger(self.config['logging'])

        # Create config clone for HTML templating with modified base URL
        self.tpl_config = deepcopy(self.config)
        self.tpl_config['server']['url'] = self.base_url

        # Now that basic configuration is read, call the load ressources.
        # This call enables the api engine to load resources dynamically.
        # That is, resources which could be coming from other sources than
        # the yaml file itself. Indeed, the yaml file could be empty of
        # resources and all read dynamically from somewhere else
        # (e.g. a database).
        # That way, it's a little easier to manage a dynamic ensemble of
        # resoures, especially on pygeoapi distributed environments.
        self.load_resources()

        # Now load the possible manager(s)
        self.manager = get_manager(self.config)
        LOGGER.info('Process manager plugin loaded')

    def load_resources(self):
        """
        Calls on_load_resources and reassigns the resources configuration.
        """

        # Call on_load_resources sending the current resources configuration.
        self.config['resources'] = self.on_load_resources(
            self.config['resources'])
        # Copy over for the template config (this is something that got added
        # after a rebase of pending PR.. to be investigated..)
        self.tpl_config['resources'] = deepcopy(self.config['resources'])
        self.tpl_config['server']['url'] = self.base_url  # Same as in the __init__. This new tpl_config needs refactoring! noqa

        # Keep track of UTC date of last load
        self.last_loaded_resources = datetime.now(timezone.utc)

    def on_load_resources(self, resources):
        """
        Overridable function to load (or reload) the available resources
        dynamically.
        By default, this function simply returns the resources as-is. This is
        the original behavior of the API; expecting resources to be
        already configured correctly per the yaml config file.

        :param resources: the resources as currently configured
        (self.config['resources'])
        :returns: the resources dictionary that's available in the API.
        """

        # By default, return the same resources object, unchanged.
        return resources

    def on_load_resources_check(self, last_loaded_resources):
        """
        Overridable function to check if the resources should be reloaded.
        As this implementation depends on your messaging broker, by default,
        pygeoapi doesn't support that and returns False.
        """
        return False

    def reload_resources_if_necessary(self):
        """
        This function reloads the resources if necessary, by calling
        'on_load_resources_check' and then calling 'load_resources' if
        necessary.
        """

        # If the resources should be reloaded
        if self.on_load_resources_check(self.last_loaded_resources):
            # Reload the resources
            self.load_resources()

    def on_description_filter_spatially(self, collections, geom_wkt, geom_crs):  #noqa
        """
        Overridable function to spatially filter the collections list based on
        a geometry.
        This function is called when the /collections or
        /collections/<collection_id> end points are hit (as it's the same
        Python handler method).
        Example of usage: typically, when the /collections end point is hit,
        all the collections are returned to the client. This overridable
        method enables developers to perform additional processing before
        returning the response to the client..
        For instance, spatial filtering the collections according to a
        geometry which would have been provided by the client performing
        the request.
        :returns: the collections available in the API.
        """

        # By default, return the same collections object, unchanged.
        return collections

    def on_build_collection_finalize(self, locale, collections,
                                     collection_data_type,
                                     input_coll, active_coll):
        """
        Overridable function to modify the collection information before
        returning it to the client.
        This function is called when the /collections or
        /collections/<collection_id> end points are hit (as it's the same
        Python handler method). Edit the "active_coll" object to alter the
        output to the client for the given collection.
        Example of usage: we might want to attach some metadata information,
        fetched dynamically, for each collection information object.
        """

        # By default, do nothing
        pass

    def save_config_pygeoapi(self):
        """
        Saves the current configuration in the PYGEOAPI_CONFIG file.
        """

        # Stringify
        ymalStringData = yaml.dump(self.config, indent=4,
                                   allow_unicode=True,
                                   default_flow_style=False,
                                   sort_keys=False)

        # Write to file
        with open(os.environ.get('PYGEOAPI_CONFIG'), 'w',
                  encoding='utf-8') as outfile:
            outfile.write(ymalStringData)

    def save_config_openapi(self):
        """
        Saves the current configuration in the PYGEOAPI_OPENAPI file.
        This method does basically the same thing as:
        pygeoapi openapi generate $PYGEOAPI_CONFIG --output-file
        $PYGEOAPI_OPENAPI
        """

        # Also save the OpenAPI file
        content = yaml.safe_dump(get_oas(self.config),
                                 allow_unicode=True,
                                 default_flow_style=False)

        # Write to file
        with open(os.environ.get('PYGEOAPI_OPENAPI'), 'w',
                  encoding='utf-8') as outfile:
            outfile.write(content)

    def save_configs(self, save_openapi: bool):
        """
        Saves the current configuration in the PYGEOAPI_CONFIG file and,
        optionally, when save_openapi is true, in the PYGEOAPI_OPENAPI file.
        """

        # Save the config
        self.save_config_pygeoapi()

        # If also updating the OpenAPI specs (which in turn is dynamically
        # read by the openapi end point - thus effectively dynamically adapting
        # the API swagger according to dynamic resources)
        if save_openapi:
            self.save_config_openapi()

    @gzip
    @pre_process
    @jsonldify
    def landing_page(self,
                     request: Union[APIRequest, Any]) -> Tuple[dict, int, str]:
        """
        Provide API landing page

        :param request: A request object

        :returns: tuple of headers, status code, content
        """

        if not request.is_valid():
            return self.get_format_exception(request)

        fcm = {
            'links': [],
            'title': l10n.translate(
                self.config['metadata']['identification']['title'],
                request.locale),
            'description':
                l10n.translate(
                    self.config['metadata']['identification']['description'],
                    request.locale)
        }

        LOGGER.debug('Creating links')
        # TODO: put title text in config or translatable files?
        fcm['links'] = [{
            'rel': request.get_linkrel(F_JSON),
            'type': FORMAT_TYPES[F_JSON],
            'title': 'This document as JSON',
            'href': f"{self.base_url}?f={F_JSON}"
        }, {
            'rel': request.get_linkrel(F_JSONLD),
            'type': FORMAT_TYPES[F_JSONLD],
            'title': 'This document as RDF (JSON-LD)',
            'href': f"{self.base_url}?f={F_JSONLD}"
        }, {
            'rel': request.get_linkrel(F_HTML),
            'type': FORMAT_TYPES[F_HTML],
            'title': 'This document as HTML',
            'href': f"{self.base_url}?f={F_HTML}",
            'hreflang': self.default_locale
        }, {
            'rel': 'service-desc',
            'type': 'application/vnd.oai.openapi+json;version=3.0',
            'title': 'The OpenAPI definition as JSON',
            'href': f"{self.base_url}/openapi"
        }, {
            'rel': 'service-doc',
            'type': FORMAT_TYPES[F_HTML],
            'title': 'The OpenAPI definition as HTML',
            'href': f"{self.base_url}/openapi?f={F_HTML}",
            'hreflang': self.default_locale
        }, {
            'rel': 'conformance',
            'type': FORMAT_TYPES[F_JSON],
            'title': 'Conformance',
            'href': f"{self.base_url}/conformance"
        }, {
            'rel': 'data',
            'type': FORMAT_TYPES[F_JSON],
            'title': 'Collections',
            'href': self.get_collections_url()
        }, {
            'rel': 'http://www.opengis.net/def/rel/ogc/1.0/processes',
            'type': FORMAT_TYPES[F_JSON],
            'title': 'Processes',
            'href': f"{self.base_url}/processes"
        }, {
            'rel': 'http://www.opengis.net/def/rel/ogc/1.0/job-list',
            'type': FORMAT_TYPES[F_JSON],
            'title': 'Jobs',
            'href': f"{self.base_url}/jobs"
        }]

        headers = request.get_response_headers(**self.api_headers)
        if request.format == F_HTML:  # render

            fcm['processes'] = False
            fcm['stac'] = False
            fcm['collection'] = False

            if filter_dict_by_key_value(self.config['resources'],
                                        'type', 'process'):
                fcm['processes'] = True

            if filter_dict_by_key_value(self.config['resources'],
                                        'type', 'stac-collection'):
                fcm['stac'] = True

            if filter_dict_by_key_value(self.config['resources'],
                                        'type', 'collection'):
                fcm['collection'] = True

            content = render_j2_template(self.tpl_config, 'landing_page.html',
                                         fcm, request.locale)
            return headers, HTTPStatus.OK, content

        if request.format == F_JSONLD:
            return headers, HTTPStatus.OK, to_json(
                self.fcmld, self.pretty_print)

        return headers, HTTPStatus.OK, to_json(fcm, self.pretty_print)

    @gzip
    @pre_process
    def openapi_(self, request: Union[APIRequest, Any]) -> Tuple[
                 dict, int, str]:
        """
        Provide OpenAPI document

        :param request: A request object
        :param openapi: dict of OpenAPI definition

        :returns: tuple of headers, status code, content
        """

        if not request.is_valid():
            return self.get_format_exception(request)

        headers = request.get_response_headers(**self.api_headers)

        if request.format == F_HTML:
            template = 'openapi/swagger.html'
            if request._args.get('ui') == 'redoc':
                template = 'openapi/redoc.html'

            path = f'{self.base_url}/openapi'
            data = {
                'openapi-document-path': path
            }
            content = render_j2_template(self.tpl_config, template, data,
                                         request.locale)
            return headers, HTTPStatus.OK, content

        headers['Content-Type'] = 'application/vnd.oai.openapi+json;version=3.0'  # noqa

        if isinstance(self.openapi, dict):
            return headers, HTTPStatus.OK, to_json(self.openapi,
                                                   self.pretty_print)
        else:
            return headers, HTTPStatus.OK, self.openapi

    @gzip
    @pre_process
    def conformance(self,
                    request: Union[APIRequest, Any]) -> Tuple[dict, int, str]:
        """
        Provide conformance definition

        :param request: A request object

        :returns: tuple of headers, status code, content
        """

        if not request.is_valid():
            return self.get_format_exception(request)

        conformance_list = CONFORMANCE['common']

        for key, value in self.config['resources'].items():
            if value['type'] == 'process':
                conformance_list.extend(CONFORMANCE[value['type']])
            else:
                for provider in value['providers']:
                    if provider['type'] in CONFORMANCE:
                        conformance_list.extend(CONFORMANCE[provider['type']])

        conformance = {
            'conformsTo': list(set(conformance_list))
        }

        headers = request.get_response_headers(**self.api_headers)
        if request.format == F_HTML:  # render
            content = render_j2_template(self.tpl_config, 'conformance.html',
                                         conformance, request.locale)
            return headers, HTTPStatus.OK, content

        return headers, HTTPStatus.OK, to_json(conformance, self.pretty_print)

    @gzip
    @pre_process
    @jsonldify
    @pre_load_colls
    def get_describe_collections(self, request: Union[APIRequest, Any],
                                 dataset=None) -> Tuple[dict, int, str]:
        """
        Provide collection metadata

        :param request: A request object
        :param dataset: name of collection

        :returns: tuple of headers, status code, content
        """

        # Redirect to the common describe_collections method
        # specifying the GET method was used
        return self.describe_collections(request, dataset, "GET")

    @gzip
    @pre_process
    @jsonldify
    def post_describe_collections(self, request: Union[APIRequest, Any],
                                  dataset=None) -> Tuple[dict, int, str]:
        """
        Provide collection metadata

        :param request: A request object
        :param dataset: name of collection

        :returns: tuple of headers, status code, content
        """

        # Redirect to the common describe_collections method
        # specifying the POST method was used
        return self.describe_collections(request, dataset, "POST")

    def describe_collections(self, request: APIRequest,
                             dataset=None, method=str) -> Tuple[dict, int, str]:  # noqa
        """
        Provide collection metadata

        :param request: A request object
        :param dataset: name of collection

        :returns: tuple of headers, status code, content
        """

        if not request.is_valid():
            return self.get_format_exception(request)
        headers = request.get_response_headers(**self.api_headers)

        fcm = {
            'collections': [],
            'links': []
        }

        collections = filter_dict_by_key_value(self.config['resources'],
                                               'type', 'collection')

        geom = None
        geom_crs = None
        bbox = None
        bbox_crs = None
        try:
            # Read the spatial filter parameters from the request
            geom, geom_crs, bbox, bbox_crs = request.read_spatial_filter(method)  # noqa

        except ValueError as err:
            msg = str(err)
            return self.get_exception(
                HTTPStatus.BAD_REQUEST, headers, request.format,
                'InvalidParameterValue', msg)

        # Filter spatially
        collections = self.on_description_filter_spatially(collections, geom, geom_crs)

        if all([dataset is not None, dataset not in collections.keys()]):
            msg = 'Collection not found'
            return self.get_exception(
                HTTPStatus.NOT_FOUND, headers, request.format, 'NotFound', msg)

        if dataset is not None:
            collections_dict = {
                k: v for k, v in collections.items() if k == dataset
            }
        else:
            collections_dict = collections

        LOGGER.debug('Creating collections')
        for k, v in collections_dict.items():
            if v.get('visibility', 'default') == 'hidden':
                LOGGER.debug(f'Skipping hidden layer: {k}')
                continue
            collection_data = get_provider_default(v['providers'])
            collection_data_type = collection_data['type']

            collection_data_format = None

            if 'format' in collection_data:
                collection_data_format = collection_data['format']

            collection = {
                'id': k,
                'title': l10n.translate(v['title'], request.locale),
                'description': l10n.translate(v['description'], request.locale),  # noqa
                'keywords': l10n.translate(v['keywords'], request.locale),
                'links': []
            }

            bbox = v['extents']['spatial']['bbox']
            # The output should be an array of bbox, so if the user only
            # provided a single bbox, wrap it in a array.
            if not isinstance(bbox[0], list):
                bbox = [bbox]
            collection['extent'] = {
                'spatial': {
                    'bbox': bbox
                }
            }
            if 'crs' in v['extents']['spatial']:
                collection['extent']['spatial']['crs'] = \
                    v['extents']['spatial']['crs']

            t_ext = v.get('extents', {}).get('temporal', {})
            if t_ext:
                begins = dategetter('begin', t_ext)
                ends = dategetter('end', t_ext)
                collection['extent']['temporal'] = {
                    'interval': [[begins, ends]]
                }
                if 'trs' in t_ext:
                    collection['extent']['temporal']['trs'] = t_ext['trs']

            LOGGER.debug('Processing configured collection links')
            for link in l10n.translate(v.get('links', []), request.locale):
                lnk = {
                    'type': link['type'],
                    'rel': link['rel'],
                    'title': l10n.translate(link['title'], request.locale),
                    'href': l10n.translate(link['href'], request.locale),
                }
                if 'hreflang' in link:
                    lnk['hreflang'] = l10n.translate(
                        link['hreflang'], request.locale)
                content_length = link.get('length', 0)

                if lnk['rel'] == 'enclosure' and content_length == 0:
                    # Issue HEAD request for enclosure links without length
                    lnk_headers = self.prefetcher.get_headers(lnk['href'])
                    content_length = int(lnk_headers.get('content-length', 0))
                    content_type = lnk_headers.get('content-type', lnk['type'])
                    if content_length == 0:
                        # Skip this (broken) link
                        LOGGER.debug(f"Enclosure {lnk['href']} is invalid")
                        continue
                    if content_type != lnk['type']:
                        # Update content type if different from specified
                        lnk['type'] = content_type
                        LOGGER.debug(
                            f"Fixed media type for enclosure {lnk['href']}")

                if content_length > 0:
                    lnk['length'] = content_length

                collection['links'].append(lnk)

            # TODO: provide translations
            LOGGER.debug('Adding JSON and HTML link relations')
            collection['links'].append({
                'type': FORMAT_TYPES[F_JSON],
                'rel': 'root',
                'title': 'The landing page of this server as JSON',
                'href': f"{self.base_url}?f={F_JSON}"
            })
            collection['links'].append({
                'type': FORMAT_TYPES[F_HTML],
                'rel': 'root',
                'title': 'The landing page of this server as HTML',
                'href': f"{self.base_url}?f={F_HTML}"
            })
            collection['links'].append({
                'type': FORMAT_TYPES[F_JSON],
                'rel': request.get_linkrel(F_JSON),
                'title': 'This document as JSON',
                'href': f'{self.get_collections_url()}/{k}?f={F_JSON}'
            })
            collection['links'].append({
                'type': FORMAT_TYPES[F_JSONLD],
                'rel': request.get_linkrel(F_JSONLD),
                'title': 'This document as RDF (JSON-LD)',
                'href': f'{self.get_collections_url()}/{k}?f={F_JSONLD}'
            })
            collection['links'].append({
                'type': FORMAT_TYPES[F_HTML],
                'rel': request.get_linkrel(F_HTML),
                'title': 'This document as HTML',
                'href': f'{self.get_collections_url()}/{k}?f={F_HTML}'
            })

            collection['itemType'] = collection_data_type
            if collection_data_type in ['feature', 'record', 'tile']:
                # TODO: translate
                LOGGER.debug('Adding feature/record based links')
                collection['links'].append({
                    'type': 'application/schema+json',
                    'rel': 'http://www.opengis.net/def/rel/ogc/1.0/queryables',
                    'title': 'Queryables for this collection as JSON',
                    'href': f'{self.get_collections_url()}/{k}/queryables?f={F_JSON}'  # noqa
                })
                collection['links'].append({
                    'type': FORMAT_TYPES[F_HTML],
                    'rel': 'http://www.opengis.net/def/rel/ogc/1.0/queryables',
                    'title': 'Queryables for this collection as HTML',
                    'href': f'{self.get_collections_url()}/{k}/queryables?f={F_HTML}'  # noqa
                })
                collection['links'].append({
                    'type': 'application/geo+json',
                    'rel': 'items',
                    'title': 'items as GeoJSON',
                    'href': f'{self.get_collections_url()}/{k}/items?f={F_JSON}'  # noqa
                })
                collection['links'].append({
                    'type': FORMAT_TYPES[F_JSONLD],
                    'rel': 'items',
                    'title': 'items as RDF (GeoJSON-LD)',
                    'href': f'{self.get_collections_url()}/{k}/items?f={F_JSONLD}'  # noqa
                })
                collection['links'].append({
                    'type': FORMAT_TYPES[F_HTML],
                    'rel': 'items',
                    'title': 'Items as HTML',
                    'href': f'{self.get_collections_url()}/{k}/items?f={F_HTML}'  # noqa
                })

                # OAPIF Part 2 - list supported CRSs and StorageCRS
                if collection_data_type == 'feature':
                    collection['crs'] = get_supported_crs_list(collection_data, DEFAULT_CRS_LIST) # noqa
                    collection['storageCRS'] = collection_data.get('storage_crs', DEFAULT_STORAGE_CRS) # noqa
                    if 'storage_crs_coordinate_epoch' in collection_data:
                        collection['storageCrsCoordinateEpoch'] = collection_data.get('storage_crs_coordinate_epoch') # noqa

            elif collection_data_type == 'coverage':
                # TODO: translate
                LOGGER.debug('Adding coverage based links')
                collection['links'].append({
                    'type': FORMAT_TYPES[F_JSON],
                    'rel': 'collection',
                    'title': 'Detailed Coverage metadata in JSON',
                    'href': f'{self.get_collections_url()}/{k}?f={F_JSON}'
                })
                collection['links'].append({
                    'type': FORMAT_TYPES[F_HTML],
                    'rel': 'collection',
                    'title': 'Detailed Coverage metadata in HTML',
                    'href': f'{self.get_collections_url()}/{k}?f={F_HTML}'
                })
                coverage_url = f'{self.get_collections_url()}/{k}/coverage'

                collection['links'].append({
                    'type': FORMAT_TYPES[F_JSON],
                    'rel': f'{OGC_RELTYPES_BASE}/coverage-domainset',
                    'title': 'Coverage domain set of collection in JSON',
                    'href': f'{coverage_url}/domainset?f={F_JSON}'
                })
                collection['links'].append({
                    'type': FORMAT_TYPES[F_HTML],
                    'rel': f'{OGC_RELTYPES_BASE}/coverage-domainset',
                    'title': 'Coverage domain set of collection in HTML',
                    'href': f'{coverage_url}/domainset?f={F_HTML}'
                })
                collection['links'].append({
                    'type': FORMAT_TYPES[F_JSON],
                    'rel': f'{OGC_RELTYPES_BASE}/coverage-rangetype',
                    'title': 'Coverage range type of collection in JSON',
                    'href': f'{coverage_url}/rangetype?f={F_JSON}'
                })
                collection['links'].append({
                    'type': FORMAT_TYPES[F_HTML],
                    'rel': f'{OGC_RELTYPES_BASE}/coverage-rangetype',
                    'title': 'Coverage range type of collection in HTML',
                    'href': f'{coverage_url}/rangetype?f={F_HTML}'
                })
                collection['links'].append({
                    'type': 'application/prs.coverage+json',
                    'rel': f'{OGC_RELTYPES_BASE}/coverage',
                    'title': 'Coverage data',
                    'href': f'{self.get_collections_url()}/{k}/coverage?f={F_JSON}'  # noqa
                })
                if collection_data_format is not None:
                    collection['links'].append({
                        'type': collection_data_format['mimetype'],
                        'rel': f'{OGC_RELTYPES_BASE}/coverage',
                        'title': f"Coverage data as {collection_data_format['name']}",  # noqa
                        'href': f"{self.get_collections_url()}/{k}/coverage?f={collection_data_format['name']}"  # noqa
                    })
                if dataset is not None:
                    LOGGER.debug('Creating extended coverage metadata')
                    try:
                        provider_def = get_provider_by_type(
                            self.config['resources'][k]['providers'],
                            'coverage')
                        p = load_plugin('provider', provider_def)
                    except ProviderConnectionError:
                        msg = 'connection error (check logs)'
                        return self.get_exception(
                            HTTPStatus.INTERNAL_SERVER_ERROR,
                            headers, request.format,
                            'NoApplicableCode', msg)
                    except ProviderTypeError:
                        pass
                    else:
                        collection['crs'] = [p.crs]
                        collection['domainset'] = p.get_coverage_domainset()
                        collection['rangetype'] = p.get_coverage_rangetype()

            try:
                tile = get_provider_by_type(v['providers'], 'tile')
                p = load_plugin('provider', tile)
            except ProviderConnectionError:
                msg = 'connection error (check logs)'
                return self.get_exception(
                    HTTPStatus.INTERNAL_SERVER_ERROR,
                    headers, request.format,
                    'NoApplicableCode', msg)
            except ProviderTypeError:
                tile = None

            if tile:
                # TODO: translate

                LOGGER.debug('Adding tile links')
                collection['links'].append({
                    'type': FORMAT_TYPES[F_JSON],
                    'rel': f'http://www.opengis.net/def/rel/ogc/1.0/tilesets-{p.tile_type}',  # noqa
                    'title': 'Tiles as JSON',
                    'href': f'{self.get_collections_url()}/{k}/tiles?f={F_JSON}'  # noqa
                })
                collection['links'].append({
                    'type': FORMAT_TYPES[F_HTML],
                    'rel': f'http://www.opengis.net/def/rel/ogc/1.0/tilesets-{p.tile_type}',  # noqa
                    'title': 'Tiles as HTML',
                    'href': f'{self.get_collections_url()}/{k}/tiles?f={F_HTML}'  # noqa
                })

            try:
                map_ = get_provider_by_type(v['providers'], 'map')
            except ProviderTypeError:
                map_ = None

            if map_:
                LOGGER.debug('Adding map links')

                map_mimetype = map_['format']['mimetype']
                map_format = map_['format']['name']

                collection['links'].append({
                    'type': map_mimetype,
                    'rel': 'http://www.opengis.net/def/rel/ogc/1.0/map',
                    'title': f'Map as {map_format}',
                    'href': f"{self.get_collections_url()}/{k}/map?f={map_format}"  # noqa
                })

            try:
                edr = get_provider_by_type(v['providers'], 'edr')
                p = load_plugin('provider', edr)
            except ProviderConnectionError:
                msg = 'connection error (check logs)'
                return self.get_exception(
                    HTTPStatus.INTERNAL_SERVER_ERROR, headers,
                    request.format, 'NoApplicableCode', msg)
            except ProviderTypeError:
                edr = None

            if edr:
                # TODO: translate
                LOGGER.debug('Adding EDR links')
                parameters = p.get_fields()
                if parameters:
                    collection['parameter_names'] = {}
                    for f in parameters['field']:
                        collection['parameter_names'][f['id']] = f

                for qt in p.get_query_types():
                    collection['links'].append({
                        'type': 'application/json',
                        'rel': 'data',
                        'title': f'{qt} query for this collection as JSON',
                        'href': f'{self.get_collections_url()}/{k}/{qt}?f={F_JSON}'  # noqa
                    })
                    collection['links'].append({
                        'type': FORMAT_TYPES[F_HTML],
                        'rel': 'data',
                        'title': f'{qt} query for this collection as HTML',
                        'href': f'{self.get_collections_url()}/{k}/{qt}?f={F_HTML}'  # noqa
                    })

            # Finalize building the collection information
            self.on_build_collection_finalize(request.locale,
                                              collections_dict,
                                              collection_data_type, v,
                                              collection)

            if dataset is not None and k == dataset:
                fcm = collection
                break

            fcm['collections'].append(collection)

        if dataset is None:
            # TODO: translate
            fcm['links'].append({
                'type': FORMAT_TYPES[F_JSON],
                'rel': request.get_linkrel(F_JSON),
                'title': 'This document as JSON',
                'href': f'{self.get_collections_url()}?f={F_JSON}'
            })
            fcm['links'].append({
                'type': FORMAT_TYPES[F_JSONLD],
                'rel': request.get_linkrel(F_JSONLD),
                'title': 'This document as RDF (JSON-LD)',
                'href': f'{self.get_collections_url()}?f={F_JSONLD}'
            })
            fcm['links'].append({
                'type': FORMAT_TYPES[F_HTML],
                'rel': request.get_linkrel(F_HTML),
                'title': 'This document as HTML',
                'href': f'{self.get_collections_url()}?f={F_HTML}'
            })

        if request.format == F_HTML:  # render
            fcm['collections_path'] = self.get_collections_url()
            if dataset is not None:
                content = render_j2_template(self.tpl_config,
                                             'collections/collection.html',
                                             fcm, request.locale)
            else:
                content = render_j2_template(self.tpl_config,
                                             'collections/index.html', fcm,
                                             request.locale)

            return headers, HTTPStatus.OK, content

        if request.format == F_JSONLD:
            jsonld = self.fcmld.copy()
            if dataset is not None:
                jsonld['dataset'] = jsonldify_collection(self, fcm,
                                                         request.locale)
            else:
                jsonld['dataset'] = [
                    jsonldify_collection(self, c, request.locale)
                    for c in fcm.get('collections', [])
                ]
            return headers, HTTPStatus.OK, to_json(jsonld, self.pretty_print)

        return headers, HTTPStatus.OK, to_json(fcm, self.pretty_print)

    @gzip
    @pre_process
    @jsonldify
    @pre_load_colls
    def get_collection_queryables(self, request: Union[APIRequest, Any],
                                  dataset=None) -> Tuple[dict, int, str]:
        """
        Provide collection queryables

        :param request: A request object
        :param dataset: name of collection

        :returns: tuple of headers, status code, content
        """

        if not request.is_valid():
            return self.get_format_exception(request)
        headers = request.get_response_headers(**self.api_headers)

        if any([dataset is None,
                dataset not in self.config['resources'].keys()]):

            msg = 'Collection not found'
            return self.get_exception(
                HTTPStatus.NOT_FOUND, headers, request.format, 'NotFound', msg)

        LOGGER.debug('Creating collection queryables')
        try:
            LOGGER.debug('Loading feature provider')
            p = load_plugin('provider', get_provider_by_type(
                self.config['resources'][dataset]['providers'], 'feature'))
        except ProviderTypeError:
            LOGGER.debug('Loading record provider')
            p = load_plugin('provider', get_provider_by_type(
                self.config['resources'][dataset]['providers'], 'record'))
        except ProviderGenericError as err:
            LOGGER.error(err)
            return self.get_exception(
                err.http_status_code, headers, request.format,
                err.ogc_exception_code, err.message)

        queryables = {
            'type': 'object',
            'title': l10n.translate(
                self.config['resources'][dataset]['title'], request.locale),
            'properties': {},
            '$schema': 'http://json-schema.org/draft/2019-09/schema',
            '$id': f'{self.get_collections_url()}/{dataset}/queryables'
        }

        if p.fields:
            queryables['properties']['geometry'] = {
                '$ref': 'https://geojson.org/schema/Geometry.json'
            }

        for k, v in p.fields.items():
            show_field = False
            if p.properties:
                if k in p.properties:
                    show_field = True
            else:
                show_field = True

            if show_field:
                queryables['properties'][k] = {
                    'title': k,
                    'type': v['type']
                }
                if 'values' in v:
                    queryables['properties'][k]['enum'] = v['values']

        if request.format == F_HTML:  # render
            queryables['title'] = l10n.translate(
                self.config['resources'][dataset]['title'], request.locale)

            queryables['collections_path'] = self.get_collections_url()

            content = render_j2_template(self.tpl_config,
                                         'collections/queryables.html',
                                         queryables, request.locale)

            return headers, HTTPStatus.OK, content

        headers['Content-Type'] = 'application/schema+json'

        return headers, HTTPStatus.OK, to_json(queryables, self.pretty_print)

    @gzip
    @pre_process
    @pre_load_colls
    def get_collection_items(
            self, request: Union[APIRequest, Any],
            dataset) -> Tuple[dict, int, str]:
        """
        Queries collection

        :param request: A request object
        :param dataset: dataset name

        :returns: tuple of headers, status code, content
        """

        if not request.is_valid(PLUGINS['formatter'].keys()):
            return self.get_format_exception(request)

        # Set Content-Language to system locale until provider locale
        # has been determined
        headers = request.get_response_headers(SYSTEM_LOCALE,
                                               **self.api_headers)

        properties = []
        reserved_fieldnames = ['f', 'lang', 'bbox', 'bbox-crs', 'geom', 'geom-crs',
                               'limit', 'offset',
                               'resulttype', 'datetime', 'sortby',
                               'properties', 'skipGeometry', 'q',
                               'filter', 'filter-lang']

        collections = filter_dict_by_key_value(self.config['resources'],
                                               'type', 'collection')

        if dataset not in collections.keys():
            msg = 'Collection not found'
            return self.get_exception(
                HTTPStatus.NOT_FOUND, headers, request.format, 'NotFound', msg)

        LOGGER.debug('Processing query parameters')

        LOGGER.debug('Processing offset parameter')
        try:
            offset = int(request.params.get('offset')) if request.params.get('offset') else 0
            if offset < 0:
                msg = 'offset value should be positive or zero'
                return self.get_exception(
                    HTTPStatus.BAD_REQUEST, headers, request.format,
                    'InvalidParameterValue', msg)
        except TypeError as err:
            LOGGER.warning(err)
            offset = 0
        except ValueError:
            msg = 'offset value should be an integer'
            return self.get_exception(
                HTTPStatus.BAD_REQUEST, headers, request.format,
                'InvalidParameterValue', msg)

        LOGGER.debug('Processing limit parameter')
        try:
            limit = int(request.params.get('limit'))
            if limit and limit > int(self.config['server']['limit']):
                limit = int(self.config['server']['limit'])
            if limit <= 0:
                msg = 'limit value should be strictly positive'
                return self.get_exception(
                    HTTPStatus.BAD_REQUEST, headers, request.format,
                    'InvalidParameterValue', msg)
        except TypeError as err:
            LOGGER.warning(err)
            limit = int(self.config['server']['limit'])
        except ValueError:
            msg = 'limit value should be an integer'
            return self.get_exception(
                HTTPStatus.BAD_REQUEST, headers, request.format,
                'InvalidParameterValue', msg)

        resulttype = request.params.get('resulttype') or 'results'

        LOGGER.debug('Processing spatial filter parameters')

        geom = None
        geom_crs = None
        bbox = None
        bbox_crs = None
        try:
            # Read the spatial filter parameters from the request
            geom, geom_crs, bbox, bbox_crs = request.read_spatial_filter("GET")  # noqa

        except ValueError as err:
            msg = str(err)
            return self.get_exception(
                HTTPStatus.BAD_REQUEST, headers, request.format,
                'InvalidParameterValue', msg)

        # Grab the clip parameter if existing
        clip = 0
        try:
            clip = int(request.params.get('clip'))
            if clip < 0:
                msg = 'clip value should be positive or zero'
                return self.get_exception(
                    HTTPStatus.BAD_REQUEST, headers, request.format,
                    'InvalidParameterValue', msg)
        except TypeError as err:
            LOGGER.warning(err)
            clip = 0
        except ValueError:
            msg = 'clip value should be an integer'
            return self.get_exception(
                HTTPStatus.BAD_REQUEST, headers, request.format,
                'InvalidParameterValue', msg)

        LOGGER.debug('Processing datetime parameter')
        datetime_ = request.params.get('datetime')
        try:
            datetime_ = validate_datetime(collections[dataset]['extents'],
                                          datetime_)
        except ValueError as err:
            msg = str(err)
            return self.get_exception(
                HTTPStatus.BAD_REQUEST, headers, request.format,
                'InvalidParameterValue', msg)

        LOGGER.debug('processing q parameter')
        q = request.params.get('q') or None

        LOGGER.debug('Loading provider')

        provider_def = None
        try:
            provider_type = 'feature'
            provider_def = get_provider_by_type(
                collections[dataset]['providers'], provider_type)
            p = load_plugin('provider', provider_def)
        except ProviderTypeError:
            try:
                provider_type = 'record'
                provider_def = get_provider_by_type(
                    collections[dataset]['providers'], provider_type)
                p = load_plugin('provider', provider_def)
            except ProviderTypeError:
                msg = 'Invalid provider type'
                return self.get_exception(
                    HTTPStatus.BAD_REQUEST, headers, request.format,
                    'NoApplicableCode', msg)
        except ProviderGenericError as err:
            LOGGER.error(err)
            return self.get_exception(
                err.http_status_code, headers, request.format,
                err.ogc_exception_code, err.message)

        crs_transform_spec = None
        if provider_type == 'feature':
            # crs query parameter is only available for OGC API - Features
            # right now, not for OGC API - Records.
            LOGGER.debug('Processing crs parameter')
            query_crs_uri = request.params.get('crs')
            try:
                crs_transform_spec = self._create_crs_transform_spec(
                    provider_def, query_crs_uri,
                )
            except (ValueError, CRSError) as err:
                msg = str(err)
                return self.get_exception(
                    HTTPStatus.BAD_REQUEST, headers, request.format,
                    'InvalidParameterValue', msg)
            self._set_content_crs_header(headers, provider_def, query_crs_uri)

        LOGGER.debug('Processing bbox-crs parameter')
        if bbox_crs is not None:
            # Validate bbox-crs parameter
            if not bbox or len(bbox) == 0:
                msg = 'bbox-crs specified without bbox parameter'
                return self.get_exception(
                    HTTPStatus.BAD_REQUEST, headers, request.format,
                    'NoApplicableCode', msg)

            if len(bbox_crs) == 0:
                msg = 'bbox-crs specified but is empty'
                return self.get_exception(
                    HTTPStatus.BAD_REQUEST, headers, request.format,
                    'NoApplicableCode', msg)

            supported_crs_list = get_supported_crs_list(provider_def, DEFAULT_CRS_LIST) # noqa
            if bbox_crs not in supported_crs_list:
                msg = f'bbox-crs {bbox_crs} not supported for this collection'
                return self.get_exception(
                    HTTPStatus.BAD_REQUEST, headers, request.format,
                    'NoApplicableCode', msg)
        elif bbox and len(bbox) > 0:
            # bbox but no bbox-crs parm: assume bbox is in default CRS
            bbox_crs = DEFAULT_CRS

        # Transform bbox to storageCRS
        # when bbox-crs different from storageCRS.
        if bbox and len(bbox) > 0:
            try:
                # Get a pyproj CRS instance for the Collection's Storage CRS
                storage_crs = provider_def.get('storage_crs', DEFAULT_STORAGE_CRS) # noqa

                # Do the (optional) Transform to the Storage CRS
                bbox = transform_bbox(bbox, bbox_crs, storage_crs)
            except CRSError as e:
                return self.get_exception(
                    HTTPStatus.BAD_REQUEST, headers, request.format,
                    'NoApplicableCode', str(e))

        LOGGER.debug('processing property parameters')
        for k, v in request.params.items():
            if k not in reserved_fieldnames and k in list(p.fields.keys()):
                LOGGER.debug(f'Adding property filter {k}={v}')
                properties.append((k, v))

        LOGGER.debug('processing sort parameter')
        val = request.params.get('sortby')

        if val is not None:
            sortby = []
            sorts = val.split(',')
            for s in sorts:
                prop = s
                order = '+'
                if s[0] in ['+', '-']:
                    order = s[0]
                    prop = s[1:]

                if prop not in p.fields.keys():
                    msg = 'bad sort property'
                    return self.get_exception(
                        HTTPStatus.BAD_REQUEST, headers, request.format,
                        'InvalidParameterValue', msg)

                sortby.append({'property': prop, 'order': order})
        else:
            sortby = []

        LOGGER.debug('processing properties parameter')
        val = request.params.get('properties')

        if val is not None:
            select_properties = val.split(',')
            properties_to_check = set(p.properties) | set(p.fields.keys())

            if (len(list(set(select_properties) -
                         set(properties_to_check))) > 0):
                msg = 'unknown properties specified'
                return self.get_exception(
                    HTTPStatus.BAD_REQUEST, headers, request.format,
                    'InvalidParameterValue', msg)
        else:
            select_properties = []

        LOGGER.debug('processing skipGeometry parameter')
        val = request.params.get('skipGeometry')
        if val is not None:
            skip_geometry = str2bool(val)
        else:
            skip_geometry = False

        LOGGER.debug('processing filter parameter')
        cql_text = request.params.get('filter')
        if cql_text is not None:
            try:
                filter_ = parse_ecql_text(cql_text)
            except Exception as err:
                LOGGER.error(err)
                msg = f'Bad CQL string : {cql_text}'
                return self.get_exception(
                    HTTPStatus.BAD_REQUEST, headers, request.format,
                    'InvalidParameterValue', msg)
        else:
            filter_ = None

        LOGGER.debug('Processing filter-lang parameter')
        filter_lang = request.params.get('filter-lang')
        # Currently only cql-text is handled, but it is optional
        if filter_lang not in [None, 'cql-text']:
            msg = 'Invalid filter language'
            return self.get_exception(
                HTTPStatus.BAD_REQUEST, headers, request.format,
                'InvalidParameterValue', msg)

        # Get provider locale (if any)
        prv_locale = l10n.get_plugin_locale(provider_def, request.raw_locale)

        LOGGER.debug('Querying provider')
        LOGGER.debug(f'offset: {offset}')
        LOGGER.debug(f'limit: {limit}')
        LOGGER.debug(f'resulttype: {resulttype}')
        LOGGER.debug(f'sortby: {sortby}')
        LOGGER.debug(f'bbox: {bbox}')
        LOGGER.debug(f'bbox-crs: {bbox_crs}')
        LOGGER.debug(f'geom: {geom}')
        LOGGER.debug(f'geom-crs: {geom_crs}')
        if provider_type == 'feature':
            LOGGER.debug(f'crs: {query_crs_uri}')
        LOGGER.debug(f'datetime: {datetime_}')
        LOGGER.debug(f'properties: {properties}')
        LOGGER.debug(f'select properties: {select_properties}')
        LOGGER.debug(f'skipGeometry: {skip_geometry}')
        LOGGER.debug(f'language: {prv_locale}')
        LOGGER.debug(f'q: {q}')
        LOGGER.debug(f'cql_text: {cql_text}')
        LOGGER.debug(f'filter-lang: {filter_lang}')

        try:
            content = p.query(offset=offset, limit=limit,
                              resulttype=resulttype, bbox=bbox,
                              bbox_crs=bbox_crs, geom_wkt=geom, geom_crs=geom_crs,
                              datetime_=datetime_, properties=properties,
                              sortby=sortby, skip_geometry=skip_geometry,
                              select_properties=select_properties,
                              crs_transform_spec=crs_transform_spec,
<<<<<<< HEAD
                              q=q, language=prv_locale, filterq=filter_,
                              clip=clip)
        except ProviderInvalidQueryError as err:
            LOGGER.error(err)
            msg = f'query error: {err}'
            return self.get_exception(
                HTTPStatus.BAD_REQUEST, headers, request.format,
                'InvalidQuery', msg)
        except ProviderConnectionError as err:
            LOGGER.error(err)
            msg = 'connection error (check logs)'
            return self.get_exception(
                HTTPStatus.INTERNAL_SERVER_ERROR, headers, request.format,
                'NoApplicableCode', msg)
        except ProviderQueryError as err:
            LOGGER.error(err)
            msg = 'query error (check logs)'
            return self.get_exception(
                HTTPStatus.INTERNAL_SERVER_ERROR, headers, request.format,
                'NoApplicableCode', msg)
=======
                              q=q, language=prv_locale, filterq=filter_)
>>>>>>> cfa21f62
        except ProviderGenericError as err:
            LOGGER.error(err)
            return self.get_exception(
                err.http_status_code, headers, request.format,
                err.ogc_exception_code, err.message)

        serialized_query_params = ''
        for k, v in request.params.items():
            if k not in ('f', 'offset'):
                serialized_query_params += '&'
                serialized_query_params += urllib.parse.quote(k, safe='')
                serialized_query_params += '='
                serialized_query_params += urllib.parse.quote(str(v), safe=',')

        # TODO: translate titles
        uri = f'{self.get_collections_url()}/{dataset}/items'
        content['links'] = [{
            'type': 'application/geo+json',
            'rel': request.get_linkrel(F_JSON),
            'title': 'This document as GeoJSON',
            'href': f'{uri}?f={F_JSON}{serialized_query_params}'
        }, {
            'rel': request.get_linkrel(F_JSONLD),
            'type': FORMAT_TYPES[F_JSONLD],
            'title': 'This document as RDF (JSON-LD)',
            'href': f'{uri}?f={F_JSONLD}{serialized_query_params}'
        }, {
            'type': FORMAT_TYPES[F_HTML],
            'rel': request.get_linkrel(F_HTML),
            'title': 'This document as HTML',
            'href': f'{uri}?f={F_HTML}{serialized_query_params}'
        }]

        if offset > 0:
            prev = max(0, offset - limit)
            content['links'].append(
                {
                    'type': 'application/geo+json',
                    'rel': 'prev',
                    'title': 'items (prev)',
                    'href': f'{uri}?offset={prev}{serialized_query_params}'
                })

        if len(content['features']) == limit:
            next_ = offset + limit
            content['links'].append(
                {
                    'type': 'application/geo+json',
                    'rel': 'next',
                    'title': 'items (next)',
                    'href': f'{uri}?offset={next_}{serialized_query_params}'
                })

        content['links'].append(
            {
                'type': FORMAT_TYPES[F_JSON],
                'title': l10n.translate(
                    collections[dataset]['title'], request.locale),
                'rel': 'collection',
                'href': uri
            })

        content['timeStamp'] = datetime.utcnow().strftime(
            '%Y-%m-%dT%H:%M:%S.%fZ')

        # Set response language to requested provider locale
        # (if it supports language) and/or otherwise the requested pygeoapi
        # locale (or fallback default locale)
        l10n.set_response_language(headers, prv_locale, request.locale)

        if request.format == F_HTML:  # render
            # For constructing proper URIs to items

            content['items_path'] = uri
            content['dataset_path'] = '/'.join(uri.split('/')[:-1])
            content['collections_path'] = self.get_collections_url()

            content['offset'] = offset

            content['id_field'] = p.id_field
            if p.uri_field is not None:
                content['uri_field'] = p.uri_field
            if p.title_field is not None:
                content['title_field'] = l10n.translate(p.title_field,
                                                        request.locale)
                # If title exists, use it as id in html templates
                content['id_field'] = content['title_field']
            content = render_j2_template(self.tpl_config,
                                         'collections/items/index.html',
                                         content, request.locale)
            return headers, HTTPStatus.OK, content
        elif request.format == 'csv':  # render
            formatter = load_plugin('formatter',
                                    {'name': 'CSV', 'geom': True})

            try:
                content = formatter.write(
                    data=content,
                    options={
                        'provider_def': get_provider_by_type(
                                            collections[dataset]['providers'],
                                            'feature')
                    }
                )
            except FormatterSerializationError as err:
                LOGGER.error(err)
                msg = 'Error serializing output'
                return self.get_exception(
                    HTTPStatus.INTERNAL_SERVER_ERROR, headers, request.format,
                    'NoApplicableCode', msg)

            headers['Content-Type'] = formatter.mimetype

            if p.filename is None:
                filename = f'{dataset}.csv'
            else:
                filename = f'{p.filename}'

            cd = f'attachment; filename="{filename}"'
            headers['Content-Disposition'] = cd

            return headers, HTTPStatus.OK, content

        elif request.format == F_JSONLD:
            content = geojson2jsonld(
                self, content, dataset, id_field=(p.uri_field or 'id')
            )

        return headers, HTTPStatus.OK, to_json(content, self.pretty_print)

    @gzip
    @pre_process
    @pre_load_colls
    def post_collection_items(
            self, request: Union[APIRequest, Any],
            dataset) -> Tuple[dict, int, str]:
        """
        Queries collection or filter an item

        :param request: A request object
        :param dataset: dataset name

        :returns: tuple of headers, status code, content
        """

        request_headers = request.headers

        if not request.is_valid(PLUGINS['formatter'].keys()):
            return self.get_format_exception(request)

        # Set Content-Language to system locale until provider locale
        # has been determined
        headers = request.get_response_headers(SYSTEM_LOCALE,
                                               **self.api_headers)

        properties = []
        reserved_fieldnames = ['lang', 'f', 'limit', 'offset',
                               'resulttype', 'datetime', 'sortby',
                               'bbox', 'bbox-crs', 'geom', 'geom-crs',
                               'properties', 'skipGeometry', 'q',
                               'filter-lang']

        collections = filter_dict_by_key_value(self.config['resources'],
                                               'type', 'collection')

        if dataset not in collections.keys():
            msg = 'Invalid collection'
            return self.get_exception(
                HTTPStatus.BAD_REQUEST, headers, request.format,
                'InvalidParameterValue', msg)

        LOGGER.debug('Processing query parameters')

        LOGGER.debug('Processing offset parameter')
        try:
            offset = int(request.params.get('offset'))
            if offset < 0:
                msg = 'offset value should be positive or zero'
                return self.get_exception(
                    HTTPStatus.BAD_REQUEST, headers, request.format,
                    'InvalidParameterValue', msg)
        except TypeError as err:
            LOGGER.warning(err)
            offset = 0
        except ValueError:
            msg = 'offset value should be an integer'
            return self.get_exception(
                HTTPStatus.BAD_REQUEST, headers, request.format,
                'InvalidParameterValue', msg)

        LOGGER.debug('Processing limit parameter')
        try:
            limit = int(request.params.get('limit'))
            if limit and limit > int(self.config['server']['limit']):
                limit = int(self.config['server']['limit'])
            if limit <= 0:
                msg = 'limit value should be strictly positive'
                return self.get_exception(
                    HTTPStatus.BAD_REQUEST, headers, request.format,
                    'InvalidParameterValue', msg)
        except TypeError as err:
            LOGGER.warning(err)
            limit = int(self.config['server']['limit'])
        except ValueError:
            msg = 'limit value should be an integer'
            return self.get_exception(
                HTTPStatus.BAD_REQUEST, headers, request.format,
                'InvalidParameterValue', msg)

        resulttype = request.params.get('resulttype') or 'results'

        LOGGER.debug('Processing spatial filter parameters')

        geom = None
        geom_crs = None
        bbox = None
        bbox_crs = None
        try:
            # Read the spatial filter parameters from the request
            geom, geom_crs, bbox, bbox_crs = request.read_spatial_filter("POST")  # noqa

        except ValueError as err:
            msg = str(err)
            return self.get_exception(
                HTTPStatus.BAD_REQUEST, headers, request.format,
                'InvalidParameterValue', msg)

        LOGGER.debug('Processing datetime parameter')
        datetime_ = request.params.get('datetime')
        try:
            datetime_ = validate_datetime(collections[dataset]['extents'],
                                          datetime_)
        except ValueError as err:
            msg = str(err)
            return self.get_exception(
                HTTPStatus.BAD_REQUEST, headers, request.format,
                'InvalidParameterValue', msg)

        LOGGER.debug('processing q parameter')
        val = request.params.get('q')

        q = None
        if val is not None:
            q = val

        LOGGER.debug('Loading provider')

        try:
            provider_def = get_provider_by_type(
                collections[dataset]['providers'], 'feature')
            p = load_plugin('provider', provider_def)
        except ProviderTypeError:
            try:
                provider_def = get_provider_by_type(
                    collections[dataset]['providers'], 'record')
                p = load_plugin('provider', provider_def)
            except ProviderTypeError:
                msg = 'Invalid provider type'
                return self.get_exception(
                    HTTPStatus.BAD_REQUEST, headers, request.format,
                    'NoApplicableCode', msg)
        except ProviderGenericError as err:
            LOGGER.error(err)
            return self.get_exception(
                err.http_status_code, headers, request.format,
                err.ogc_exception_code, err.message)

        LOGGER.debug('processing property parameters')
        for k, v in request.params.items():
            if k not in reserved_fieldnames and k not in p.fields.keys():
                msg = f'unknown query parameter: {k}'
                return self.get_exception(
                    HTTPStatus.BAD_REQUEST, headers, request.format,
                    'InvalidParameterValue', msg)
            elif k not in reserved_fieldnames and k in p.fields.keys():
                LOGGER.debug(f'Add property filter {k}={v}')
                properties.append((k, v))

        LOGGER.debug('processing sort parameter')
        val = request.params.get('sortby')

        if val is not None:
            sortby = []
            sorts = val.split(',')
            for s in sorts:
                prop = s
                order = '+'
                if s[0] in ['+', '-']:
                    order = s[0]
                    prop = s[1:]

                if prop not in p.fields.keys():
                    msg = 'bad sort property'
                    return self.get_exception(
                        HTTPStatus.BAD_REQUEST, headers, request.format,
                        'InvalidParameterValue', msg)

                sortby.append({'property': prop, 'order': order})
        else:
            sortby = []

        LOGGER.debug('processing properties parameter')
        val = request.params.get('properties')

        if val is not None:
            select_properties = val.split(',')
            properties_to_check = set(p.properties) | set(p.fields.keys())

            if (len(list(set(select_properties) -
                         set(properties_to_check))) > 0):
                msg = 'unknown properties specified'
                return self.get_exception(
                    HTTPStatus.BAD_REQUEST, headers, request.format,
                    'InvalidParameterValue', msg)
        else:
            select_properties = []

        LOGGER.debug('processing skipGeometry parameter')
        val = request.params.get('skipGeometry')
        if val is not None:
            skip_geometry = str2bool(val)
        else:
            skip_geometry = False

        LOGGER.debug('Processing filter-lang parameter')
        filter_lang = request.params.get('filter-lang')
        if filter_lang != 'cql-json':  # @TODO add check from the configuration
            msg = 'Invalid filter language'
            return self.get_exception(
                HTTPStatus.BAD_REQUEST, headers, request.format,
                'InvalidParameterValue', msg)

        LOGGER.debug('Querying provider')
        LOGGER.debug(f'offset: {offset}')
        LOGGER.debug(f'limit: {limit}')
        LOGGER.debug(f'resulttype: {resulttype}')
        LOGGER.debug(f'sortby: {sortby}')
        LOGGER.debug(f'bbox: {bbox}')
        LOGGER.debug(f'bbox-crs: {bbox_crs}')
        LOGGER.debug(f'geom: {geom}')
        LOGGER.debug(f'geom-crs: {geom_crs}')
        LOGGER.debug(f'datetime: {datetime_}')
        LOGGER.debug(f'properties: {select_properties}')
        LOGGER.debug(f'skipGeometry: {skip_geometry}')
        LOGGER.debug(f'q: {q}')
        LOGGER.debug(f'filter-lang: {filter_lang}')

        LOGGER.debug('Processing headers')

        LOGGER.debug('Processing request content-type header')
        if (request_headers.get(
            'Content-Type') or request_headers.get(
                'content-type')) != 'application/query-cql-json':
            msg = ('Invalid body content-type')
            return self.get_exception(
                HTTPStatus.BAD_REQUEST, headers, request.format,
                'InvalidHeaderValue', msg)

        LOGGER.debug('Processing body')

        if not request.data:
            msg = 'missing request data'
            return self.get_exception(
                HTTPStatus.BAD_REQUEST, headers, request.format,
                'MissingParameterValue', msg)

        filter_ = None
        try:
            # Parse bytes data, if applicable
            data = request.data.decode()
            LOGGER.debug(data)
        except UnicodeDecodeError as err:
            LOGGER.error(err)
            msg = 'Unicode error in data'
            return self.get_exception(
                HTTPStatus.BAD_REQUEST, headers, request.format,
                'InvalidParameterValue', msg)

        # FIXME: remove testing backend in use once CQL support is normalized
        if p.name == 'PostgreSQL':
            LOGGER.debug('processing PostgreSQL CQL_JSON data')
            try:
                filter_ = parse_cql_json(data)
            except Exception as err:
                LOGGER.error(err)
                msg = f'Bad CQL string : {data}'
                return self.get_exception(
                    HTTPStatus.BAD_REQUEST, headers, request.format,
                    'InvalidParameterValue', msg)
        else:
            LOGGER.debug('processing Elasticsearch CQL_JSON data')
            try:
                filter_ = CQLModel.model_validate_json(data)
            except Exception as err:
                LOGGER.error(err)
                msg = f'Bad CQL string : {data}'
                return self.get_exception(
                    HTTPStatus.BAD_REQUEST, headers, request.format,
                    'InvalidParameterValue', msg)

        try:
            content = p.query(offset=offset, limit=limit,
                              resulttype=resulttype, bbox=bbox,
                              bbox_crs=bbox_crs, geom_wkt=geom, geom_crs=geom_crs,
                              datetime_=datetime_, properties=properties,
                              sortby=sortby,
                              select_properties=select_properties,
                              skip_geometry=skip_geometry,
                              q=q,
                              filterq=filter_)
        except ProviderGenericError as err:
            LOGGER.error(err)
            return self.get_exception(
                err.http_status_code, headers, request.format,
                err.ogc_exception_code, err.message)

        return headers, HTTPStatus.OK, to_json(content, self.pretty_print)

    @gzip
    @pre_process
    @pre_load_colls
    def manage_collection_item(
            self, request: Union[APIRequest, Any],
            action, dataset, identifier=None) -> Tuple[dict, int, str]:
        """
        Adds an item to a collection

        :param request: A request object
        :param action: an action among 'create', 'update', 'delete', 'options'
        :param dataset: dataset name

        :returns: tuple of headers, status code, content
        """

        if not request.is_valid(PLUGINS['formatter'].keys()):
            return self.get_format_exception(request)

        # Set Content-Language to system locale until provider locale
        # has been determined
        headers = request.get_response_headers(SYSTEM_LOCALE,
                                               **self.api_headers)

        collections = filter_dict_by_key_value(self.config['resources'],
                                               'type', 'collection')

        if dataset not in collections.keys():
            msg = 'Collection not found'
            LOGGER.error(msg)
            return self.get_exception(
                HTTPStatus.NOT_FOUND, headers, request.format, 'NotFound', msg)

        LOGGER.debug('Loading provider')
        try:
            provider_def = get_provider_by_type(
                collections[dataset]['providers'], 'feature')
            p = load_plugin('provider', provider_def)
        except ProviderTypeError:
            try:
                provider_def = get_provider_by_type(
                    collections[dataset]['providers'], 'record')
                p = load_plugin('provider', provider_def)
            except ProviderTypeError:
                msg = 'Invalid provider type'
                LOGGER.error(msg)
                return self.get_exception(
                    HTTPStatus.BAD_REQUEST, headers, request.format,
                    'InvalidParameterValue', msg)

        if action == 'options':
            headers['Allow'] = 'HEAD, GET'
            if p.editable:
                if identifier is None:
                    headers['Allow'] += ', POST'
                else:
                    headers['Allow'] += ', PUT, DELETE'
            return headers, HTTPStatus.OK, ''

        if not p.editable:
            msg = 'Collection is not editable'
            LOGGER.error(msg)
            return self.get_exception(
                HTTPStatus.BAD_REQUEST, headers, request.format,
                'InvalidParameterValue', msg)

        if action in ['create', 'update'] and not request.data:
            msg = 'No data found'
            LOGGER.error(msg)
            return self.get_exception(
                HTTPStatus.BAD_REQUEST, headers, request.format,
                'InvalidParameterValue', msg)

        if action == 'create':
            LOGGER.debug('Creating item')
            try:
                identifier = p.create(request.data)
            except TypeError as err:
                msg = str(err)
                return self.get_exception(
                    HTTPStatus.BAD_REQUEST, headers, request.format,
                    'InvalidParameterValue', msg)
            except ProviderGenericError as err:
                LOGGER.error(err)
                return self.get_exception(
                    err.http_status_code, headers, request.format,
                    err.ogc_exception_code, err.message)

            headers['Location'] = f'{self.get_collections_url()}/{dataset}/items/{identifier}'  # noqa

            return headers, HTTPStatus.CREATED, ''

        if action == 'update':
            LOGGER.debug('Updating item')
            try:
                _ = p.update(identifier, request.data)
            except TypeError as err:
                msg = str(err)
                return self.get_exception(
                    HTTPStatus.BAD_REQUEST, headers, request.format,
                    'InvalidParameterValue', msg)
            except ProviderGenericError as err:
                LOGGER.error(err)
                return self.get_exception(
                    err.http_status_code, headers, request.format,
                    err.ogc_exception_code, err.message)

            return headers, HTTPStatus.NO_CONTENT, ''

        if action == 'delete':
            LOGGER.debug('Deleting item')
            try:
                _ = p.delete(identifier)
            except ProviderGenericError as err:
                LOGGER.error(err)
                return self.get_exception(
                    err.http_status_code, headers, request.format,
                    err.ogc_exception_code, err.message)

            return headers, HTTPStatus.OK, ''

    @gzip
    @pre_process
    @pre_load_colls
    def get_collection_item(self, request: Union[APIRequest, Any],
                            dataset, identifier) -> Tuple[dict, int, str]:
        """
        Get a single collection item

        :param request: A request object
        :param dataset: dataset name
        :param identifier: item identifier

        :returns: tuple of headers, status code, content
        """

        if not request.is_valid():
            return self.get_format_exception(request)

        # Set Content-Language to system locale until provider locale
        # has been determined
        headers = request.get_response_headers(SYSTEM_LOCALE,
                                               **self.api_headers)

        LOGGER.debug('Processing query parameters')

        collections = filter_dict_by_key_value(self.config['resources'],
                                               'type', 'collection')

        if dataset not in collections.keys():
            msg = 'Collection not found'
            return self.get_exception(
                HTTPStatus.NOT_FOUND, headers, request.format, 'NotFound', msg)

        LOGGER.debug('Loading provider')

        try:
            provider_type = 'feature'
            provider_def = get_provider_by_type(
                collections[dataset]['providers'], provider_type)
            p = load_plugin('provider', provider_def)
        except ProviderTypeError:
            try:
                provider_type = 'record'
                provider_def = get_provider_by_type(
                    collections[dataset]['providers'], provider_type)
                p = load_plugin('provider', provider_def)
            except ProviderTypeError:
                msg = 'Invalid provider type'
                return self.get_exception(
                    HTTPStatus.BAD_REQUEST, headers, request.format,
                    'InvalidParameterValue', msg)
        except ProviderGenericError as err:
            LOGGER.error(err)
            return self.get_exception(
                err.http_status_code, headers, request.format,
                err.ogc_exception_code, err.message)

        crs_transform_spec = None
        if provider_type == 'feature':
            # crs query parameter is only available for OGC API - Features
            # right now, not for OGC API - Records.
            LOGGER.debug('Processing crs parameter')
            query_crs_uri = request.params.get('crs')
            try:
                crs_transform_spec = self._create_crs_transform_spec(
                    provider_def, query_crs_uri,
                )
            except (ValueError, CRSError) as err:
                msg = str(err)
                return self.get_exception(
                    HTTPStatus.BAD_REQUEST, headers, request.format,
                    'InvalidParameterValue', msg)
            self._set_content_crs_header(headers, provider_def, query_crs_uri)

        # Get provider language (if any)
        prv_locale = l10n.get_plugin_locale(provider_def, request.raw_locale)

        try:
            LOGGER.debug(f'Fetching id {identifier}')
            content = p.get(
                identifier,
                language=prv_locale,
                crs_transform_spec=crs_transform_spec,
            )
        except ProviderGenericError as err:
            LOGGER.error(err)
            return self.get_exception(
                err.http_status_code, headers, request.format,
                err.ogc_exception_code, err.message)

        if content is None:
            msg = 'identifier not found'
            return self.get_exception(HTTPStatus.BAD_REQUEST, headers,
                                      request.format, 'NotFound', msg)

        uri = content['properties'].get(p.uri_field) if p.uri_field else \
            f'{self.get_collections_url()}/{dataset}/items/{identifier}'

        if 'links' not in content:
            content['links'] = []

        content['links'].extend([{
            'type': FORMAT_TYPES[F_JSON],
            'rel': 'root',
            'title': 'The landing page of this server as JSON',
            'href': f"{self.base_url}?f={F_JSON}"
            }, {
            'type': FORMAT_TYPES[F_HTML],
            'rel': 'root',
            'title': 'The landing page of this server as HTML',
            'href': f"{self.base_url}?f={F_HTML}"
            }, {
            'rel': request.get_linkrel(F_JSON),
            'type': 'application/geo+json',
            'title': 'This document as GeoJSON',
            'href': f'{uri}?f={F_JSON}'
            }, {
            'rel': request.get_linkrel(F_JSONLD),
            'type': FORMAT_TYPES[F_JSONLD],
            'title': 'This document as RDF (JSON-LD)',
            'href': f'{uri}?f={F_JSONLD}'
            }, {
            'rel': request.get_linkrel(F_HTML),
            'type': FORMAT_TYPES[F_HTML],
            'title': 'This document as HTML',
            'href': f'{uri}?f={F_HTML}'
            }, {
            'rel': 'collection',
            'type': FORMAT_TYPES[F_JSON],
            'title': l10n.translate(collections[dataset]['title'],
                                    request.locale),
            'href': f'{self.get_collections_url()}/{dataset}'
        }])

        link_request_format = (
            request.format if request.format is not None else F_JSON
        )
        if 'prev' in content:
            content['links'].append({
                'rel': 'prev',
                'type': FORMAT_TYPES[link_request_format],
                'href': f"{self.get_collections_url()}/{dataset}/items/{content['prev']}?f={link_request_format}"  # noqa
            })
        if 'next' in content:
            content['links'].append({
                'rel': 'next',
                'type': FORMAT_TYPES[link_request_format],
                'href': f"{self.get_collections_url()}/{dataset}/items/{content['next']}?f={link_request_format}"  # noqa
            })

        # Set response language to requested provider locale
        # (if it supports language) and/or otherwise the requested pygeoapi
        # locale (or fallback default locale)
        l10n.set_response_language(headers, prv_locale, request.locale)

        if request.format == F_HTML:  # render
            content['title'] = l10n.translate(collections[dataset]['title'],
                                              request.locale)
            content['id_field'] = p.id_field
            if p.uri_field is not None:
                content['uri_field'] = p.uri_field
            if p.title_field is not None:
                content['title_field'] = l10n.translate(p.title_field,
                                                        request.locale)
            content['collections_path'] = self.get_collections_url()

            content = render_j2_template(self.tpl_config,
                                         'collections/items/item.html',
                                         content, request.locale)
            return headers, HTTPStatus.OK, content

        elif request.format == F_JSONLD:
            content = geojson2jsonld(
                self, content, dataset, uri, (p.uri_field or 'id')
            )

        return headers, HTTPStatus.OK, to_json(content, self.pretty_print)

    @pre_process
    @jsonldify
    @pre_load_colls
    def get_collection_coverage(self, request: Union[APIRequest, Any],
                                dataset) -> Tuple[dict, int, str]:
        """
        Returns a subset of a collection coverage

        :param request: A request object
        :param dataset: dataset name

        :returns: tuple of headers, status code, content
        """

        query_args = {}
        format_ = request.format or F_JSON

        # Force response content type and language (en-US only) headers
        headers = request.get_response_headers(SYSTEM_LOCALE,
                                               **self.api_headers)

        LOGGER.debug('Loading provider')
        try:
            collection_def = get_provider_by_type(
                self.config['resources'][dataset]['providers'], 'coverage')

            p = load_plugin('provider', collection_def)
        except KeyError:
            msg = 'collection does not exist'
            return self.get_exception(
                HTTPStatus.NOT_FOUND, headers, format_,
                'InvalidParameterValue', msg)
        except ProviderGenericError as err:
            LOGGER.error(err)
            return self.get_exception(
                err.http_status_code, headers, request.format,
                err.ogc_exception_code, err.message)

        LOGGER.debug('Processing spatial filter parameters')

        geom = None
        geom_crs = None
        bbox = None
        bbox_crs = None
        try:
            # Read the spatial filter parameters from the request
            geom, geom_crs, bbox, bbox_crs = request.read_spatial_filter("GET")  # noqa

        except ValueError as err:
            msg = str(err)
            return self.get_exception(
                HTTPStatus.BAD_REQUEST, headers, format_,
                'InvalidParameterValue', msg)

        query_args['bbox'] = bbox
        query_args['geom'] = geom

        if bbox_crs is not None:
            query_args['bbox_crs'] = bbox_crs
        if geom_crs is not None:
            query_args['geom_crs'] = geom_crs

        LOGGER.debug('Processing datetime parameter')

        datetime_ = request.params.get('datetime')

        try:
            datetime_ = validate_datetime(
                self.config['resources'][dataset]['extents'], datetime_)
        except ValueError as err:
            msg = str(err)
            return self.get_exception(
                HTTPStatus.BAD_REQUEST, headers, format_,
                'InvalidParameterValue', msg)

        query_args['datetime_'] = datetime_
        query_args['format_'] = format_

        properties = request.params.get('properties')
        if properties:
            LOGGER.debug('Processing properties parameter')
            query_args['properties'] = [rs for
                                        rs in properties.split(',') if rs]
            LOGGER.debug(f"Fields: {query_args['properties']}")

            for a in query_args['properties']:
                if a not in p.fields:
                    msg = 'Invalid field specified'
                    return self.get_exception(
                        HTTPStatus.BAD_REQUEST, headers, format_,
                        'InvalidParameterValue', msg)

        if 'subset' in request.params:
            LOGGER.debug('Processing subset parameter')
            try:
                subsets = validate_subset(request.params['subset'] or '')
            except (AttributeError, ValueError) as err:
                msg = f'Invalid subset: {err}'
                LOGGER.error(msg)
                return self.get_exception(
                        HTTPStatus.BAD_REQUEST, headers, format_,
                        'InvalidParameterValue', msg)

            if not set(subsets.keys()).issubset(p.axes):
                msg = 'Invalid axis name'
                LOGGER.error(msg)
                return self.get_exception(
                    HTTPStatus.BAD_REQUEST, headers, format_,
                    'InvalidParameterValue', msg)

            query_args['subsets'] = subsets
            LOGGER.debug(f"Subsets: {query_args['subsets']}")

        LOGGER.debug('Querying coverage')
        try:
            data = p.query(**query_args)
<<<<<<< HEAD

        except ProviderInvalidQueryError as err:
            msg = f'query error: {err}'
            return self.get_exception(
                HTTPStatus.BAD_REQUEST, headers, format_,
                'InvalidParameterValue', msg)

        except ProviderNoDataError:
            msg = 'No data found'
            return self.get_exception(
                HTTPStatus.NO_CONTENT, headers, format_,
                'InvalidParameterValue', msg)

        except ProviderPreconditionFailed as err:
            msg = f'precondition failed: {err}'
            return self.get_exception(
                HTTPStatus.PRECONDITION_FAILED, headers, format_,
                'PreconditionFailed', msg)

        except ProviderRequestEntityTooLargeError as err:
            return self.get_exception(
                HTTPStatus.REQUEST_ENTITY_TOO_LARGE, headers, format_,
                'NoApplicableCode', str(err))

        except ProviderQueryError:
            msg = 'query error (check logs)'
=======
        except ProviderGenericError as err:
            LOGGER.error(err)
>>>>>>> cfa21f62
            return self.get_exception(
                err.http_status_code, headers, request.format,
                err.ogc_exception_code, err.message)

        mt = collection_def['format']['name']
        if format_ == mt:  # native format
            if p.filename is not None:
                cd = f'attachment; filename="{p.filename}"'
                headers['Content-Disposition'] = cd

            headers['Content-Type'] = collection_def['format']['mimetype']
            return headers, HTTPStatus.OK, data
        elif format_ == F_JSON:
            headers['Content-Type'] = 'application/prs.coverage+json'
            return headers, HTTPStatus.OK, to_json(data, self.pretty_print)
        else:
            return self.get_format_exception(request)

    @gzip
    @pre_process
    @jsonldify
    @pre_load_colls
    def get_collection_coverage_domainset(
            self, request: Union[APIRequest, Any],
            dataset) -> Tuple[dict, int, str]:
        """
        Returns a collection coverage domainset

        :param request: A request object
        :param dataset: dataset name

        :returns: tuple of headers, status code, content
        """

        format_ = request.format or F_JSON
        headers = request.get_response_headers(**self.api_headers)

        LOGGER.debug('Loading provider')
        try:
            collection_def = get_provider_by_type(
                self.config['resources'][dataset]['providers'], 'coverage')

            p = load_plugin('provider', collection_def)

            data = p.get_coverage_domainset()
        except KeyError:
            msg = 'collection does not exist'
            return self.get_exception(
                HTTPStatus.NOT_FOUND, headers, format_,
                'InvalidParameterValue', msg)
        except ProviderGenericError as err:
            LOGGER.error(err)
            return self.get_exception(
                err.http_status_code, headers, request.format,
                err.ogc_exception_code, err.message)

        if format_ == F_JSON:
            return headers, HTTPStatus.OK, to_json(data, self.pretty_print)

        elif format_ == F_HTML:
            data['id'] = dataset
            data['title'] = l10n.translate(
                self.config['resources'][dataset]['title'],
                self.default_locale)
            data['collections_path'] = self.get_collections_url()
            content = render_j2_template(self.tpl_config,
                                         'collections/coverage/domainset.html',
                                         data, self.default_locale)
            return headers, HTTPStatus.OK, content
        else:
            return self.get_format_exception(request)

    @gzip
    @pre_process
    @jsonldify
    @pre_load_colls
    def get_collection_coverage_rangetype(
            self, request: Union[APIRequest, Any],
            dataset) -> Tuple[dict, int, str]:
        """
        Returns a collection coverage rangetype

        :param request: A request object
        :param dataset: dataset name

        :returns: tuple of headers, status code, content
        """
        format_ = request.format or F_JSON
        headers = request.get_response_headers(self.default_locale,
                                               **self.api_headers)
        LOGGER.debug('Loading provider')
        try:
            collection_def = get_provider_by_type(
                self.config['resources'][dataset]['providers'], 'coverage')

            p = load_plugin('provider', collection_def)

            data = p.get_coverage_rangetype()
        except KeyError:
            msg = 'collection does not exist'
            return self.get_exception(
                HTTPStatus.NOT_FOUND, headers, format_,
                'InvalidParameterValue', msg)
        except ProviderGenericError as err:
            LOGGER.error(err)
            return self.get_exception(
                err.http_status_code, headers, request.format,
                err.ogc_exception_code, err.message)

        if format_ == F_JSON:
            return headers, HTTPStatus.OK, to_json(data, self.pretty_print)

        elif format_ == F_HTML:
            data['id'] = dataset
            data['title'] = l10n.translate(
                self.config['resources'][dataset]['title'],
                self.default_locale)
            data['collections_path'] = self.get_collections_url()
            content = render_j2_template(self.tpl_config,
                                         'collections/coverage/rangetype.html',
                                         data, self.default_locale)
            return headers, HTTPStatus.OK, content
        else:
            return self.get_format_exception(request)

    @gzip
    @pre_process
    @jsonldify
    @pre_load_colls
    def get_collection_tiles(self, request: Union[APIRequest, Any],
                             dataset=None) -> Tuple[dict, int, str]:
        """
        Provide collection tiles

        :param request: A request object
        :param dataset: name of collection

        :returns: tuple of headers, status code, content
        """

        if not request.is_valid():
            return self.get_format_exception(request)
        headers = request.get_response_headers(SYSTEM_LOCALE,
                                               **self.api_headers)
        if any([dataset is None,
                dataset not in self.config['resources'].keys()]):

            msg = 'Collection not found'
            return self.get_exception(
                HTTPStatus.NOT_FOUND, headers, request.format, 'NotFound', msg)

        LOGGER.debug('Creating collection tiles')
        LOGGER.debug('Loading provider')
        try:
            t = get_provider_by_type(
                    self.config['resources'][dataset]['providers'], 'tile')
            p = load_plugin('provider', t)
        except (KeyError, ProviderTypeError):
            msg = 'Invalid collection tiles'
            return self.get_exception(
                HTTPStatus.BAD_REQUEST, headers, request.format,
                'InvalidParameterValue', msg)
        except ProviderGenericError as err:
            LOGGER.error(err)
            return self.get_exception(
                err.http_status_code, headers, request.format,
                err.ogc_exception_code, err.message)

        tiles = {
            'links': [],
            'tilesets': []
        }

        tiles['links'].append({
            'type': FORMAT_TYPES[F_JSON],
            'rel': request.get_linkrel(F_JSON),
            'title': 'This document as JSON',
            'href': f'{self.get_collections_url()}/{dataset}/tiles?f={F_JSON}'
        })
        tiles['links'].append({
            'type': FORMAT_TYPES[F_JSONLD],
            'rel': request.get_linkrel(F_JSONLD),
            'title': 'This document as RDF (JSON-LD)',
            'href': f'{self.get_collections_url()}/{dataset}/tiles?f={F_JSONLD}'  # noqa
        })
        tiles['links'].append({
            'type': FORMAT_TYPES[F_HTML],
            'rel': request.get_linkrel(F_HTML),
            'title': 'This document as HTML',
            'href': f'{self.get_collections_url()}/{dataset}/tiles?f={F_HTML}'
        })

        tile_services = p.get_tiles_service(
            baseurl=self.base_url,
            servicepath=f'{self.get_collections_url()}/{dataset}/tiles/{{tileMatrixSetId}}/{{tileMatrix}}/{{tileRow}}/{{tileCol}}?f=mvt'  # noqa
        )

        for service in tile_services['links']:
            tiles['links'].append(service)

        tiling_schemes = p.get_tiling_schemes()

        for matrix in tiling_schemes:
            tile_matrix = {
                'title': dataset,
                'tileMatrixSetURI': matrix.tileMatrixSetURI,
                'crs': matrix.crs,
                'dataType': 'vector',
                'links': []
            }
            tile_matrix['links'].append(matrix.tileMatrixSetDefinition)
            tile_matrix['links'].append({
                'type': FORMAT_TYPES[F_JSON],
                'rel': request.get_linkrel(F_JSON),
                'title': f'{dataset} - {matrix.tileMatrixSet} - {F_JSON}',
                'href': f'{self.get_collections_url()}/{dataset}/tiles/{matrix.tileMatrixSet}?f={F_JSON}'  # noqa
            })
            tile_matrix['links'].append({
                'type': FORMAT_TYPES[F_HTML],
                'rel': request.get_linkrel(F_HTML),
                'title': f'{dataset} - {matrix.tileMatrixSet} - {F_HTML}',
                'href': f'{self.get_collections_url()}/{dataset}/tiles/{matrix.tileMatrixSet}?f={F_HTML}'  # noqa
            })

            tiles['tilesets'].append(tile_matrix)

        metadata_format = p.options['metadata_format']

        if request.format == F_HTML:  # render
            tiles['id'] = dataset
            tiles['title'] = l10n.translate(
                self.config['resources'][dataset]['title'], SYSTEM_LOCALE)
            tiles['tilesets'] = [
                scheme.tileMatrixSet for scheme in p.get_tiling_schemes()]
            tiles['format'] = metadata_format
            tiles['bounds'] = \
                self.config['resources'][dataset]['extents']['spatial']['bbox']
            tiles['minzoom'] = p.options['zoom']['min']
            tiles['maxzoom'] = p.options['zoom']['max']
            tiles['collections_path'] = self.get_collections_url()

            content = render_j2_template(self.tpl_config,
                                         'collections/tiles/index.html', tiles,
                                         request.locale)

            return headers, HTTPStatus.OK, content

        return headers, HTTPStatus.OK, to_json(tiles, self.pretty_print)

    @pre_process
    @pre_load_colls
    def get_collection_tiles_data(
            self, request: Union[APIRequest, Any],
            dataset=None, matrix_id=None,
            z_idx=None, y_idx=None, x_idx=None) -> Tuple[dict, int, str]:
        """
        Get collection items tiles

        :param request: A request object
        :param dataset: dataset name
        :param matrix_id: matrix identifier
        :param z_idx: z index
        :param y_idx: y index
        :param x_idx: x index

        :returns: tuple of headers, status code, content
        """

        format_ = request.format
        if not format_:
            return self.get_format_exception(request)
        headers = request.get_response_headers(SYSTEM_LOCALE,
                                               **self.api_headers)
        LOGGER.debug('Processing tiles')

        collections = filter_dict_by_key_value(self.config['resources'],
                                               'type', 'collection')

        if dataset not in collections.keys():
            msg = 'Collection not found'
            return self.get_exception(
                HTTPStatus.NOT_FOUND, headers, request.format, 'NotFound', msg)

        LOGGER.debug('Loading tile provider')
        try:
            t = get_provider_by_type(
                self.config['resources'][dataset]['providers'], 'tile')
            p = load_plugin('provider', t)

            format_ = p.format_type
            headers['Content-Type'] = format_

            LOGGER.debug(f'Fetching tileset id {matrix_id} and tile {z_idx}/{y_idx}/{x_idx}')  # noqa
            content = p.get_tiles(layer=p.get_layer(), tileset=matrix_id,
                                  z=z_idx, y=y_idx, x=x_idx, format_=format_)
            if content is None:
                msg = 'identifier not found'
                return self.get_exception(
                    HTTPStatus.NOT_FOUND, headers, format_, 'NotFound', msg)
            else:
                return headers, HTTPStatus.ACCEPTED, content

        # @TODO: figure out if the spec requires to return json errors
        except KeyError:
            msg = 'Invalid collection tiles'
            return self.get_exception(
                HTTPStatus.BAD_REQUEST, headers, format_,
                'InvalidParameterValue', msg)
        except ProviderGenericError as err:
            LOGGER.error(err)
            return self.get_exception(
                err.http_status_code, headers, request.format,
                err.ogc_exception_code, err.message)

    @gzip
    @pre_process
    @jsonldify
    @pre_load_colls
    def get_collection_tiles_metadata(
            self, request: Union[APIRequest, Any],
            dataset=None, matrix_id=None) -> Tuple[dict, int, str]:
        """
        Get collection items tiles

        :param request: A request object
        :param dataset: dataset name
        :param matrix_id: matrix identifier

        :returns: tuple of headers, status code, content
        """

        if not request.is_valid():
            return self.get_format_exception(request)
        headers = request.get_response_headers(**self.api_headers)

        if any([dataset is None,
                dataset not in self.config['resources'].keys()]):

            msg = 'Collection not found'
            return self.get_exception(
                HTTPStatus.NOT_FOUND, headers, request.format, 'NotFound', msg)

        LOGGER.debug('Creating collection tiles')
        LOGGER.debug('Loading provider')
        try:
            t = get_provider_by_type(
                self.config['resources'][dataset]['providers'], 'tile')
            p = load_plugin('provider', t)
        except KeyError:
            msg = 'Invalid collection tiles'
            return self.get_exception(
                HTTPStatus.BAD_REQUEST, headers, request.format,
                'InvalidParameterValue', msg)
        except ProviderGenericError as err:
            LOGGER.error(err)
            return self.get_exception(
                err.http_status_code, headers, request.format,
                err.ogc_exception_code, err.message)

        # Get provider language (if any)
        prv_locale = l10n.get_plugin_locale(t, request.raw_locale)

        if matrix_id not in p.options['schemes']:
            msg = 'tileset not found'
            return self.get_exception(HTTPStatus.NOT_FOUND, headers,
                                      request.format, 'NotFound', msg)

        metadata_format = TilesMetadataFormat[
            str(p.options['metadata_format']).upper()]

        # Set response language to requested provider locale
        # (if it supports language) and/or otherwise the requested pygeoapi
        # locale (or fallback default locale)
        l10n.set_response_language(headers, prv_locale, request.locale)

        if request.format == F_HTML:  # render
            tiles_metadata = p.get_metadata(
                dataset=dataset, server_url=self.base_url,
                layer=p.get_layer(), tileset=matrix_id,
                metadata_format=TilesMetadataFormat.TILEJSON,
                language=prv_locale)
            metadata = dict()
            metadata['metadata'] = tiles_metadata
            metadata['id'] = dataset
            metadata['title'] = l10n.translate(
                self.config['resources'][dataset]['title'], request.locale)
            metadata['tileset'] = matrix_id
            metadata['format'] = metadata_format.value
            metadata['collections_path'] = self.get_collections_url()

            content = render_j2_template(self.tpl_config,
                                         'collections/tiles/metadata.html',
                                         metadata, request.locale)

            return headers, HTTPStatus.OK, content
        else:
            tiles_metadata = p.get_metadata(
                dataset=dataset, server_url=self.base_url,
                layer=p.get_layer(), tileset=matrix_id,
                metadata_format=metadata_format, title=l10n.translate(
                    self.config['resources'][dataset]['title'],
                    request.locale),
                description=l10n.translate(
                    self.config['resources'][dataset]['description'],
                    request.locale),
                language=prv_locale)

        return headers, HTTPStatus.OK, tiles_metadata

    @gzip
    @pre_process
    @pre_load_colls
    def get_collection_map(self, request: Union[APIRequest, Any],
                           dataset, style=None) -> Tuple[dict, int, str]:
        """
        Returns a subset of a collection map

        :param request: A request object
        :param dataset: dataset name
        :param style: style name

        :returns: tuple of headers, status code, content
        """

        if not request.is_valid():
            return self.get_format_exception(request)

        query_args = {
            'crs': 'CRS84'
        }

        format_ = request.format or 'png'
        headers = request.get_response_headers(**self.api_headers)
        LOGGER.debug('Processing query parameters')

        LOGGER.debug('Loading provider')
        try:
            collection_def = get_provider_by_type(
                self.config['resources'][dataset]['providers'], 'map')

            p = load_plugin('provider', collection_def)
        except KeyError:
            exception = {
                'code': 'InvalidParameterValue',
                'description': 'collection does not exist'
            }
            headers['Content-type'] = 'application/json'
            LOGGER.error(exception)
            return headers, HTTPStatus.NOT_FOUND, to_json(
                exception, self.pretty_print)
        except ProviderGenericError as err:
            LOGGER.error(err)
            return self.get_exception(
                err.http_status_code, headers, request.format,
                err.ogc_exception_code, err.message)

        query_args['format_'] = request.params.get('f', 'png')
        query_args['style'] = style
        query_args['crs'] = request.params.get('bbox-crs', 4326)
        query_args['transparent'] = request.params.get('transparent', True)

        try:
            query_args['width'] = int(request.params.get('width', 500))
            query_args['height'] = int(request.params.get('height', 300))
        except ValueError:
            exception = {
                'code': 'InvalidParameterValue',
                'description': 'invalid width/height'
            }
            headers['Content-type'] = 'application/json'
            LOGGER.error(exception)
            return headers, HTTPStatus.BAD_REQUEST, to_json(
                exception, self.pretty_print)

        LOGGER.debug('Processing bbox parameter')
        try:
            bbox = request.params.get('bbox').split(',')
            if len(bbox) != 4:
                exception = {
                    'code': 'InvalidParameterValue',
                    'description': 'bbox values should be minx,miny,maxx,maxy'
                }
                headers['Content-type'] = 'application/json'
                LOGGER.error(exception)
                return headers, HTTPStatus.BAD_REQUEST, to_json(
                    exception, self.pretty_print)
        except AttributeError:
            bbox = self.config['resources'][dataset]['extents']['spatial']['bbox']  # noqa
        try:
            query_args['bbox'] = [float(c) for c in bbox]
        except ValueError:
            exception = {
                'code': 'InvalidParameterValue',
                'description': 'bbox values must be numbers'
            }
            headers['Content-type'] = 'application/json'
            LOGGER.error(exception)
            return headers, HTTPStatus.BAD_REQUEST, to_json(
                exception, self.pretty_print)

        LOGGER.debug('Processing datetime parameter')
        datetime_ = request.params.get('datetime')
        try:
            query_args['datetime_'] = validate_datetime(
                self.config['resources'][dataset]['extents'], datetime_)
        except ValueError as err:
            msg = str(err)
            return self.get_exception(
                HTTPStatus.BAD_REQUEST, headers, request.format,
                'InvalidParameterValue', msg)

        LOGGER.debug('Generating map')
        try:
            data = p.query(**query_args)
        except ProviderGenericError as err:
            LOGGER.error(err)
            return self.get_exception(
                err.http_status_code, headers, request.format,
                err.ogc_exception_code, err.message)

        mt = collection_def['format']['name']

        if format_ == mt:
            headers['Content-Type'] = collection_def['format']['mimetype']
            return headers, HTTPStatus.OK, data
        elif format_ in [None, 'html']:
            headers['Content-Type'] = collection_def['format']['mimetype']
            return headers, HTTPStatus.OK, data
        else:
            exception = {
                'code': 'InvalidParameterValue',
                'description': 'invalid format parameter'
            }
            LOGGER.error(exception)
            return headers, HTTPStatus.BAD_REQUEST, to_json(
                data, self.pretty_print)

    @gzip
    @pre_load_colls
    def get_collection_map_legend(
            self, request: Union[APIRequest, Any],
            dataset, style=None) -> Tuple[dict, int, str]:
        """
        Returns a subset of a collection map legend

        :param request: A request object
        :param dataset: dataset name
        :param style: style name

        :returns: tuple of headers, status code, content
        """

        format_ = 'png'
        headers = request.get_response_headers(**self.api_headers)
        LOGGER.debug('Processing query parameters')

        LOGGER.debug('Loading provider')
        try:
            collection_def = get_provider_by_type(
                self.config['resources'][dataset]['providers'], 'map')

            p = load_plugin('provider', collection_def)
        except KeyError:
            exception = {
                'code': 'InvalidParameterValue',
                'description': 'collection does not exist'
            }
            LOGGER.error(exception)
            return headers, HTTPStatus.NOT_FOUND, to_json(
                exception, self.pretty_print)
        except ProviderGenericError as err:
            LOGGER.error(err)
            return self.get_exception(
                err.http_status_code, headers, request.format,
                err.ogc_exception_code, err.message)

        LOGGER.debug('Generating legend')
        try:
            data = p.get_legend(style, request.params.get('f', 'png'))
        except ProviderGenericError as err:
            LOGGER.error(err)
            return self.get_exception(
                err.http_status_code, headers, request.format,
                err.ogc_exception_code, err.message)

        mt = collection_def['format']['name']

        if format_ == mt:
            headers['Content-Type'] = collection_def['format']['mimetype']
            return headers, HTTPStatus.OK, data
        else:
            exception = {
                'code': 'InvalidParameterValue',
                'description': 'invalid format parameter'
            }
            LOGGER.error(exception)
            return headers, HTTPStatus.BAD_REQUEST, to_json(
                data, self.pretty_print)

    @gzip
    @pre_process
    @jsonldify
    def describe_processes(self, request: Union[APIRequest, Any],
                           process=None) -> Tuple[dict, int, str]:
        """
        Provide processes metadata

        :param request: A request object
        :param process: process identifier, defaults to None to obtain
                        information about all processes

        :returns: tuple of headers, status code, content
        """

        processes = []

        if not request.is_valid():
            return self.get_format_exception(request)
        headers = request.get_response_headers(**self.api_headers)

        if process is not None:
            if process not in self.manager.processes.keys():
                msg = 'Identifier not found'
                return self.get_exception(
                    HTTPStatus.NOT_FOUND, headers,
                    request.format, 'NoSuchProcess', msg)

        if len(self.manager.processes) > 0:
            if process is not None:
                relevant_processes = [process]
            else:
                LOGGER.debug('Processing limit parameter')
                try:
                    limit = int(request.params.get('limit'))

                    if limit <= 0:
                        msg = 'limit value should be strictly positive'
                        return self.get_exception(
                            HTTPStatus.BAD_REQUEST, headers, request.format,
                            'InvalidParameterValue', msg)

                    relevant_processes = list(self.manager.processes)[:limit]
                except TypeError:
                    LOGGER.debug('returning all processes')
                    relevant_processes = self.manager.processes.keys()
                except ValueError:
                    msg = 'limit value should be an integer'
                    return self.get_exception(
                        HTTPStatus.BAD_REQUEST, headers, request.format,
                        'InvalidParameterValue', msg)

            for key in relevant_processes:
                p = self.manager.get_processor(key)
                p2 = l10n.translate_struct(deepcopy(p.metadata),
                                           request.locale)
                p2['id'] = key

                if process is None:
                    p2.pop('inputs')
                    p2.pop('outputs')
                    p2.pop('example', None)

                p2['jobControlOptions'] = ['sync-execute']
                if self.manager.is_async:
                    p2['jobControlOptions'].append('async-execute')

                p2['outputTransmission'] = ['value']
                p2['links'] = p2.get('links', [])

                jobs_url = f"{self.base_url}/jobs"
                process_url = f"{self.base_url}/processes/{key}"

                # TODO translation support
                link = {
                    'type': FORMAT_TYPES[F_JSON],
                    'rel': request.get_linkrel(F_JSON),
                    'href': f'{process_url}?f={F_JSON}',
                    'title': 'Process description as JSON',
                    'hreflang': self.default_locale
                }
                p2['links'].append(link)

                link = {
                    'type': FORMAT_TYPES[F_HTML],
                    'rel': request.get_linkrel(F_HTML),
                    'href': f'{process_url}?f={F_HTML}',
                    'title': 'Process description as HTML',
                    'hreflang': self.default_locale
                }
                p2['links'].append(link)

                link = {
                    'type': FORMAT_TYPES[F_HTML],
                    'rel': 'http://www.opengis.net/def/rel/ogc/1.0/job-list',
                    'href': f'{jobs_url}?f={F_HTML}',
                    'title': 'jobs for this process as HTML',
                    'hreflang': self.default_locale
                }
                p2['links'].append(link)

                link = {
                    'type': FORMAT_TYPES[F_JSON],
                    'rel': 'http://www.opengis.net/def/rel/ogc/1.0/job-list',
                    'href': f'{jobs_url}?f={F_JSON}',
                    'title': 'jobs for this process as JSON',
                    'hreflang': self.default_locale
                }
                p2['links'].append(link)

                link = {
                    'type': FORMAT_TYPES[F_JSON],
                    'rel': 'http://www.opengis.net/def/rel/ogc/1.0/execute',
                    'href': f'{process_url}/execution?f={F_JSON}',
                    'title': 'Execution for this process as JSON',
                    'hreflang': self.default_locale
                }
                p2['links'].append(link)

                processes.append(p2)

        if process is not None:
            response = processes[0]
        else:
            process_url = f"{self.base_url}/processes"
            response = {
                'processes': processes,
                'links': [{
                    'type': FORMAT_TYPES[F_JSON],
                    'rel': request.get_linkrel(F_JSON),
                    'title': 'This document as JSON',
                    'href': f'{process_url}?f={F_JSON}'
                }, {
                    'type': FORMAT_TYPES[F_JSONLD],
                    'rel': request.get_linkrel(F_JSONLD),
                    'title': 'This document as RDF (JSON-LD)',
                    'href': f'{process_url}?f={F_JSONLD}'
                }, {
                    'type': FORMAT_TYPES[F_HTML],
                    'rel': request.get_linkrel(F_HTML),
                    'title': 'This document as HTML',
                    'href': f'{process_url}?f={F_HTML}'
                }]
            }

        if request.format == F_HTML:  # render
            if process is not None:
                response = render_j2_template(self.tpl_config,
                                              'processes/process.html',
                                              response, request.locale)
            else:
                response = render_j2_template(self.tpl_config,
                                              'processes/index.html', response,
                                              request.locale)

            return headers, HTTPStatus.OK, response

        return headers, HTTPStatus.OK, to_json(response, self.pretty_print)

    @gzip
    @pre_process
    def get_jobs(self, request: Union[APIRequest, Any],
                 job_id=None) -> Tuple[dict, int, str]:
        """
        Get process jobs

        :param request: A request object
        :param job_id: id of job

        :returns: tuple of headers, status code, content
        """

        if not request.is_valid():
            return self.get_format_exception(request)
        headers = request.get_response_headers(SYSTEM_LOCALE,
                                               **self.api_headers)
        if job_id is None:
            jobs = sorted(self.manager.get_jobs(),
                          key=lambda k: k['job_start_datetime'],
                          reverse=True)
        else:
            try:
                jobs = [self.manager.get_job(job_id)]
            except JobNotFoundError:
                return self.get_exception(
                    HTTPStatus.NOT_FOUND, headers, request.format,
                    'InvalidParameterValue', job_id)

        serialized_jobs = {
            'jobs': [],
            'links': [{
                'href': f"{self.base_url}/jobs?f={F_HTML}",
                'rel': request.get_linkrel(F_HTML),
                'type': FORMAT_TYPES[F_HTML],
                'title': 'Jobs list as HTML'
            }, {
                'href': f"{self.base_url}/jobs?f={F_JSON}",
                'rel': request.get_linkrel(F_JSON),
                'type': FORMAT_TYPES[F_JSON],
                'title': 'Jobs list as JSON'
            }]
        }
        for job_ in jobs:
            job2 = {
                'processID': job_['process_id'],
                'jobID': job_['identifier'],
                'status': job_['status'],
                'message': job_['message'],
                'progress': job_['progress'],
                'parameters': job_.get('parameters'),
                'job_start_datetime': job_['job_start_datetime'],
                'job_end_datetime': job_['job_end_datetime']
            }

            # TODO: translate
            if JobStatus[job_['status']] in (
               JobStatus.successful, JobStatus.running, JobStatus.accepted):

                job_result_url = f"{self.base_url}/jobs/{job_['identifier']}/results"  # noqa

                job2['links'] = [{
                    'href': f'{job_result_url}?f={F_HTML}',
                    'rel': 'about',
                    'type': FORMAT_TYPES[F_HTML],
                    'title': f'results of job {job_id} as HTML'
                }, {
                    'href': f'{job_result_url}?f={F_JSON}',
                    'rel': 'about',
                    'type': FORMAT_TYPES[F_JSON],
                    'title': f'results of job {job_id} as JSON'
                }]

                if job_['mimetype'] not in (FORMAT_TYPES[F_JSON],
                                            FORMAT_TYPES[F_HTML]):
                    job2['links'].append({
                        'href': job_result_url,
                        'rel': 'about',
                        'type': job_['mimetype'],
                        'title': f"results of job {job_id} as {job_['mimetype']}"  # noqa
                    })

            serialized_jobs['jobs'].append(job2)

        if job_id is None:
            j2_template = 'jobs/index.html'
        else:
            serialized_jobs = serialized_jobs['jobs'][0]
            j2_template = 'jobs/job.html'

        if request.format == F_HTML:
            data = {
                'jobs': serialized_jobs,
                'now': datetime.now(timezone.utc).strftime(DATETIME_FORMAT)
            }
            response = render_j2_template(self.tpl_config, j2_template, data,
                                          request.locale)
            return headers, HTTPStatus.OK, response

        return headers, HTTPStatus.OK, to_json(serialized_jobs,
                                               self.pretty_print)

    @gzip
    @pre_process
    def execute_process(self, request: Union[APIRequest, Any],
                        process_id) -> Tuple[dict, int, str]:
        """
        Execute process

        :param request: A request object
        :param process_id: id of process

        :returns: tuple of headers, status code, content
        """

        if not request.is_valid():
            return self.get_format_exception(request)

        # Responses are always in US English only
        headers = request.get_response_headers(SYSTEM_LOCALE,
                                               **self.api_headers)
        if process_id not in self.manager.processes:
            msg = 'identifier not found'
            return self.get_exception(
                HTTPStatus.NOT_FOUND, headers,
                request.format, 'NoSuchProcess', msg)

        data = request.data
        if not data:
            # TODO not all processes require input, e.g. time-dependent or
            #      random value generators
            msg = 'missing request data'
            return self.get_exception(
                HTTPStatus.BAD_REQUEST, headers, request.format,
                'MissingParameterValue', msg)

        try:
            # Parse bytes data, if applicable
            data = data.decode()
            LOGGER.debug(data)
        except (UnicodeDecodeError, AttributeError):
            pass

        try:
            data = json.loads(data)
        except (json.decoder.JSONDecodeError, TypeError) as err:
            # Input does not appear to be valid JSON
            LOGGER.error(err)
            msg = 'invalid request data'
            return self.get_exception(
                HTTPStatus.BAD_REQUEST, headers, request.format,
                'InvalidParameterValue', msg)

        data_dict = data.get('inputs', {})
        LOGGER.debug(data_dict)

        try:
            execution_mode = RequestedProcessExecutionMode(
                request.headers.get('Prefer', request.headers.get('prefer'))
            )
        except ValueError:
            execution_mode = None

        ### NRCAN STUFF BECAUSE WE ARE FORCING ASYNC FOR EXTRACT PROCESS
        try:
            if 'extract' in self.config['resources']:
                execution_mode = RequestedProcessExecutionMode('respond-async')
        except:
            execution_mode = None
        ### END NRCAN STUFF

        try:
            LOGGER.debug('Executing process')
            result = self.manager.execute_process(
                process_id, data_dict, execution_mode=execution_mode)
            job_id, mime_type, outputs, status, additional_headers = result
            headers.update(additional_headers or {})
            headers['Location'] = f'{self.base_url}/jobs/{job_id}'

            # Depending on the execution mode and output
            if execution_mode == None and 'error' in outputs and \
               (isinstance(outputs['error'], ProviderPreconditionFailed) or \
                isinstance(outputs['error'], ProviderRequestEntityTooLargeError)):
                raise outputs['error']

        except ProviderPreconditionFailed as err:
            return self.get_exception(
                HTTPStatus.PRECONDITION_FAILED, headers, request.format,
                'PreconditionFailed', str(err))

        except ProviderRequestEntityTooLargeError as err:
            return self.get_exception(
                HTTPStatus.REQUEST_ENTITY_TOO_LARGE, headers, request.format,
                'NoApplicableCode', str(err))

        except ProcessorExecuteError as err:
            LOGGER.error(err)
            msg = 'Processing error'
            return self.get_exception(
                HTTPStatus.INTERNAL_SERVER_ERROR, headers,
                request.format, 'NoApplicableCode', msg)

        response = {}
        if status == JobStatus.failed:
            response = outputs

        if data.get('response', 'raw') == 'raw':
            headers['Content-Type'] = mime_type
            response = outputs
        elif status not in (JobStatus.failed, JobStatus.accepted):
            response['outputs'] = [outputs]

        if status == JobStatus.accepted:
            http_status = HTTPStatus.CREATED
        else:
            http_status = HTTPStatus.OK

        if mime_type == 'application/json':
            response2 = to_json(response, self.pretty_print)
        else:
            response2 = response

        return headers, http_status, response2

    @gzip
    @pre_process
    def get_job_result(self, request: Union[APIRequest, Any],
                       job_id) -> Tuple[dict, int, str]:
        """
        Get result of job (instance of a process)

        :param request: A request object
        :param job_id: ID of job

        :returns: tuple of headers, status code, content
        """

        if not request.is_valid():
            return self.get_format_exception(request)
        headers = request.get_response_headers(SYSTEM_LOCALE,
                                               **self.api_headers)
        try:
            job = self.manager.get_job(job_id)
        except JobNotFoundError:
            return self.get_exception(
                HTTPStatus.NOT_FOUND, headers,
                request.format, 'NoSuchJob', job_id
            )

        status = JobStatus[job['status']]

        if status == JobStatus.running:
            msg = 'job still running'
            return self.get_exception(
                HTTPStatus.NOT_FOUND, headers,
                request.format, 'ResultNotReady', msg)

        elif status == JobStatus.accepted:
            # NOTE: this case is not mentioned in the specification
            msg = 'job accepted but not yet running'
            return self.get_exception(
                HTTPStatus.NOT_FOUND, headers,
                request.format, 'ResultNotReady', msg)

        elif status == JobStatus.failed:
            msg = 'job failed'
            return self.get_exception(
                HTTPStatus.BAD_REQUEST, headers, request.format,
                'InvalidParameterValue', msg)

        try:
            mimetype, job_output = self.manager.get_job_result(job_id)
        except JobResultNotFoundError:
            return self.get_exception(
                HTTPStatus.INTERNAL_SERVER_ERROR, headers,
                request.format, 'JobResultNotFound', job_id
            )

        if mimetype not in (None, FORMAT_TYPES[F_JSON]):
            headers['Content-Type'] = mimetype
            content = job_output
        else:
            if request.format == F_JSON:
                content = json.dumps(job_output, sort_keys=True, indent=4,
                                     default=json_serial)
            else:
                # HTML
                data = {
                    'job': {'id': job_id},
                    'result': job_output
                }
                content = render_j2_template(
                    self.config, 'jobs/results/index.html',
                    data, request.locale)

        return headers, HTTPStatus.OK, content

    @pre_process
    def delete_job(
            self, request: Union[APIRequest, Any], job_id
    ) -> Tuple[dict, int, str]:
        """
        Delete a process job

        :param job_id: job identifier

        :returns: tuple of headers, status code, content
        """
        response_headers = request.get_response_headers(
            SYSTEM_LOCALE, **self.api_headers)
        try:
            success = self.manager.delete_job(job_id)
        except JobNotFoundError:
            return self.get_exception(
                HTTPStatus.NOT_FOUND, response_headers, request.format,
                'NoSuchJob', job_id
            )
        else:
            if success:
                http_status = HTTPStatus.OK
                jobs_url = f"{self.base_url}/jobs"

                response = {
                    'jobID': job_id,
                    'status': JobStatus.dismissed.value,
                    'message': 'Job dismissed',
                    'progress': 100,
                    'links': [{
                        'href': jobs_url,
                        'rel': 'up',
                        'type': FORMAT_TYPES[F_JSON],
                        'title': 'The job list for the current process'
                    }]
                }
            else:
                return self.get_exception(
                    HTTPStatus.INTERNAL_SERVER_ERROR, response_headers,
                    request.format, 'InternalError', job_id
                )
        LOGGER.info(response)
        # TODO: this response does not have any headers
        return {}, http_status, response

    @gzip
    @pre_process
    @pre_load_colls
    def get_collection_edr_query(
            self, request: Union[APIRequest, Any],
            dataset, instance, query_type) -> Tuple[dict, int, str]:
        """
        Queries collection EDR

        :param request: APIRequest instance with query params
        :param dataset: dataset name
        :param instance: instance name
        :param query_type: EDR query type

        :returns: tuple of headers, status code, content
        """

        if not request.is_valid(PLUGINS['formatter'].keys()):
            return self.get_format_exception(request)
        headers = request.get_response_headers(self.default_locale,
                                               **self.api_headers)
        collections = filter_dict_by_key_value(self.config['resources'],
                                               'type', 'collection')

        if dataset not in collections.keys():
            msg = 'Collection not found'
            return self.get_exception(
                HTTPStatus.NOT_FOUND, headers, request.format, 'NotFound', msg)

        LOGGER.debug('Processing query parameters')

        LOGGER.debug('Processing datetime parameter')
        datetime_ = request.params.get('datetime')
        try:
            datetime_ = validate_datetime(collections[dataset]['extents'],
                                          datetime_)
        except ValueError as err:
            msg = str(err)
            return self.get_exception(
                HTTPStatus.BAD_REQUEST, headers, request.format,
                'InvalidParameterValue', msg)

        LOGGER.debug('Processing parameter_names parameter')
        parameternames = request.params.get('parameter_names') or []
        if isinstance(parameternames, str):
            parameternames = parameternames.split(',')

        bbox = None
        if query_type == 'cube':
            LOGGER.debug('Processing cube bbox')
            try:
                bbox = validate_bbox(request.params.get('bbox'))
                if not bbox:
                    raise ValueError('bbox parameter required by cube queries')
            except ValueError as err:
                return self.get_exception(
                    HTTPStatus.BAD_REQUEST, headers, request.format,
                    'InvalidParameterValue', str(err))

        LOGGER.debug('Processing coords parameter')
        wkt = request.params.get('coords')

        if wkt:
            try:
                wkt = shapely_loads(wkt)
            except WKTReadingError:
                msg = 'invalid coords parameter'
                return self.get_exception(
                    HTTPStatus.BAD_REQUEST, headers, request.format,
                    'InvalidParameterValue', msg)
        elif query_type != 'cube':
            msg = 'missing coords parameter'
            return self.get_exception(
                HTTPStatus.BAD_REQUEST, headers, request.format,
                'InvalidParameterValue', msg)

        within = within_units = None
        if query_type == 'radius':
            LOGGER.debug('Processing within / within-units parameters')
            within = request.params.get('within')
            within_units = request.params.get('within-units')

        LOGGER.debug('Processing z parameter')
        z = request.params.get('z')

        LOGGER.debug('Loading provider')
        try:
            p = load_plugin('provider', get_provider_by_type(
                collections[dataset]['providers'], 'edr'))
        except ProviderGenericError as err:
            LOGGER.error(err)
            return self.get_exception(
                err.http_status_code, headers, request.format,
                err.ogc_exception_code, err.message)

        if instance is not None and not p.get_instance(instance):
            msg = 'Invalid instance identifier'
            return self.get_exception(
                HTTPStatus.BAD_REQUEST, headers,
                request.format, 'InvalidParameterValue', msg)

        if query_type not in p.get_query_types():
            msg = 'Unsupported query type'
            return self.get_exception(
                HTTPStatus.BAD_REQUEST, headers, request.format,
                'InvalidParameterValue', msg)

        if parameternames and not any((fld['id'] in parameternames)
                                      for fld in p.get_fields()['field']):
            msg = 'Invalid parameter_names'
            return self.get_exception(
                HTTPStatus.BAD_REQUEST, headers, request.format,
                'InvalidParameterValue', msg)

        query_args = dict(
            query_type=query_type,
            instance=instance,
            format_=request.format,
            datetime_=datetime_,
            select_properties=parameternames,
            wkt=wkt,
            z=z,
            bbox=bbox,
            within=within,
            within_units=within_units,
            limit=int(self.config['server']['limit'])
        )

        try:
            data = p.query(**query_args)
<<<<<<< HEAD
        except ProviderInvalidQueryError as err:
            msg = f'query error: {err}'
            return self.get_exception(
                HTTPStatus.BAD_REQUEST, headers, request.format,
                'InvalidQuery', msg)
        except ProviderNoDataError:
            msg = 'No data found'
            return self.get_exception(
                HTTPStatus.NO_CONTENT, headers, request.format, 'NoMatch', msg)

        except ProviderQueryError:
            msg = 'query error (check logs)'
            return self.get_exception(
                HTTPStatus.INTERNAL_SERVER_ERROR, headers, request.format,
                'NoApplicableCode', msg)

        except ProviderRequestEntityTooLargeError as err:
=======
        except ProviderGenericError as err:
            LOGGER.error(err)
>>>>>>> cfa21f62
            return self.get_exception(
                err.http_status_code, headers, request.format,
                err.ogc_exception_code, err.message)

        if request.format == F_HTML:  # render
            content = render_j2_template(self.tpl_config,
                                         'collections/edr/query.html', data,
                                         self.default_locale)
        else:
            content = to_json(data, self.pretty_print)

        return headers, HTTPStatus.OK, content

    @gzip
    @pre_process
    @jsonldify
    @pre_load_colls
    def get_stac_root(
            self, request: Union[APIRequest, Any]) -> Tuple[dict, int, str]:
        """
        Provide STAC root page

        :param request: APIRequest instance with query params

        :returns: tuple of headers, status code, content
        """

        if not request.is_valid():
            return self.get_format_exception(request)
        headers = request.get_response_headers(**self.api_headers)

        id_ = 'pygeoapi-stac'
        stac_version = '1.0.0-rc.2'
        stac_url = f'{self.base_url}/stac'

        content = {
            'id': id_,
            'type': 'Catalog',
            'stac_version': stac_version,
            'title': l10n.translate(
                self.config['metadata']['identification']['title'],
                request.locale),
            'description': l10n.translate(
                self.config['metadata']['identification']['description'],
                request.locale),
            'links': []
        }

        stac_collections = filter_dict_by_key_value(self.config['resources'],
                                                    'type', 'stac-collection')

        for key, value in stac_collections.items():
            content['links'].append({
                'rel': 'child',
                'href': f'{stac_url}/{key}?f={F_JSON}',
                'type': FORMAT_TYPES[F_JSON]
            })
            content['links'].append({
                'rel': 'child',
                'href': f'{stac_url}/{key}',
                'type': FORMAT_TYPES[F_HTML]
            })

        if request.format == F_HTML:  # render
            content = render_j2_template(self.tpl_config,
                                         'stac/collection.html',
                                         content, request.locale)
            return headers, HTTPStatus.OK, content

        return headers, HTTPStatus.OK, to_json(content, self.pretty_print)

    @gzip
    @pre_process
    @jsonldify
    @pre_load_colls
    def get_stac_path(self, request: Union[APIRequest, Any],
                      path) -> Tuple[dict, int, str]:
        """
        Provide STAC resource path

        :param request: APIRequest instance with query params

        :returns: tuple of headers, status code, content
        """

        if not request.is_valid():
            return self.get_format_exception(request)
        headers = request.get_response_headers(**self.api_headers)

        dataset = None
        LOGGER.debug(f'Path: {path}')
        dir_tokens = path.split('/')
        if dir_tokens:
            dataset = dir_tokens[0]

        stac_collections = filter_dict_by_key_value(self.config['resources'],
                                                    'type', 'stac-collection')

        if dataset not in stac_collections:
            msg = 'Collection not found'
            return self.get_exception(HTTPStatus.NOT_FOUND, headers,
                                      request.format, 'NotFound', msg)

        LOGGER.debug('Loading provider')
        try:
            p = load_plugin('provider', get_provider_by_type(
                stac_collections[dataset]['providers'], 'stac'))
        except ProviderConnectionError as err:
            LOGGER.error(err)
            msg = 'connection error (check logs)'
            return self.get_exception(
                HTTPStatus.INTERNAL_SERVER_ERROR, headers,
                request.format, 'NoApplicableCode', msg)

        id_ = f'{dataset}-stac'
        stac_version = '1.0.0-rc.2'

        content = {
            'id': id_,
            'type': 'Catalog',
            'stac_version': stac_version,
            'description': l10n.translate(
                stac_collections[dataset]['description'], request.locale),
            'links': []
        }
        try:
            stac_data = p.get_data_path(
                f'{self.base_url}/stac',
                path,
                path.replace(dataset, '', 1)
            )
        except ProviderNotFoundError as err:
            LOGGER.error(err)
            msg = 'resource not found'
            return self.get_exception(HTTPStatus.NOT_FOUND, headers,
                                      request.format, 'NotFound', msg)
        except Exception as err:
            LOGGER.error(err)
            msg = 'data query error'
            return self.get_exception(
                HTTPStatus.INTERNAL_SERVER_ERROR, headers,
                request.format, 'NoApplicableCode', msg)

        if isinstance(stac_data, dict):
            content.update(stac_data)
            content['links'].extend(stac_collections[dataset]['links'])

            if request.format == F_HTML:  # render
                content['path'] = path
                if 'assets' in content:  # item view
                    content = render_j2_template(self.tpl_config,
                                                 'stac/item.html',
                                                 content, request.locale)
                else:
                    content = render_j2_template(self.tpl_config,
                                                 'stac/catalog.html',
                                                 content, request.locale)

                return headers, HTTPStatus.OK, content

            return headers, HTTPStatus.OK, to_json(content, self.pretty_print)

        else:  # send back file
            headers.pop('Content-Type', None)
            return headers, HTTPStatus.OK, stac_data

    def get_exception(self, status, headers, format_, code,
                      description) -> Tuple[dict, int, str]:
        """
        Exception handler

        :param status: HTTP status code
        :param headers: dict of HTTP response headers
        :param format_: format string
        :param code: OGC API exception code
        :param description: OGC API exception code

        :returns: tuple of headers, status, and message
        """

        LOGGER.error(description)
        exception = {
            'code': code,
            'description': description
        }

        if format_ == F_HTML:
            headers['Content-Type'] = FORMAT_TYPES[F_HTML]
            content = render_j2_template(
                self.config, 'exception.html', exception, SYSTEM_LOCALE)
        else:
            content = to_json(exception, self.pretty_print)

        return headers, status, content

    def get_format_exception(self, request) -> Tuple[dict, int, str]:
        """
        Returns a format exception.

        :param request: An APIRequest instance.

        :returns: tuple of (headers, status, message)
        """

        # Content-Language is in the system locale (ignore language settings)
        headers = request.get_response_headers(SYSTEM_LOCALE,
                                               **self.api_headers)
        msg = f'Invalid format: {request.format}'
        return self.get_exception(
            HTTPStatus.BAD_REQUEST, headers,
            request.format, 'InvalidParameterValue', msg)

    def get_collections_url(self):
        return f"{self.base_url}/collections"

    @staticmethod
    def _create_crs_transform_spec(
        config: dict,
        query_crs_uri: Optional[str] = None,
    ) -> Union[None, CrsTransformSpec]:
        """Create a `CrsTransformSpec` instance based on provider config and
        *crs* query parameter.

        :param config: Provider config dictionary.
        :type config: dict
        :param query_crs_uri: Uniform resource identifier of the coordinate
            reference system (CRS) specified in query parameter (if specified).
        :type query_crs_uri: str, optional

        :raises ValueError: Error raised if the CRS specified in the query
            parameter is not in the list of supported CRSs of the provider.
        :raises `CRSError`: Error raised if no CRS could be identified from the
            query *crs* parameter (URI).

        :returns: `CrsTransformSpec` instance if the CRS specified in query
            parameter differs from the storage CRS, else `None`.
        :rtype: Union[None, CrsTransformSpec]
        """
        # Get storage/default CRS for Collection.
        storage_crs_uri = config.get('storage_crs', DEFAULT_STORAGE_CRS)

        if not query_crs_uri:
            if storage_crs_uri in DEFAULT_CRS_LIST:
                # Could be that storageCRS is
                # http://www.opengis.net/def/crs/OGC/1.3/CRS84h
                query_crs_uri = storage_crs_uri
            else:
                query_crs_uri = DEFAULT_CRS
            LOGGER.debug(f'no crs parameter, using default: {query_crs_uri}')

        supported_crs_list = get_supported_crs_list(config, DEFAULT_CRS_LIST)
        # Check that the crs specified by the query parameter is supported.
        if query_crs_uri not in supported_crs_list:
            raise ValueError(
                f'CRS {query_crs_uri!r} not supported for this '
                'collection. List of supported CRSs: '
                f'{", ".join(supported_crs_list)}.'
            )
        crs_out = get_crs_from_uri(query_crs_uri)

        storage_crs = get_crs_from_uri(storage_crs_uri)
        # Check if the crs specified in query parameter differs from the
        # storage crs.
        if str(storage_crs) != str(crs_out):
            LOGGER.debug(
                f'CRS transformation: {storage_crs} -> {crs_out}'
            )
            return CrsTransformSpec(
                source_crs_uri=storage_crs_uri,
                source_crs_wkt=storage_crs.to_wkt(),
                target_crs_uri=query_crs_uri,
                target_crs_wkt=crs_out.to_wkt(),
            )
        else:
            LOGGER.debug('No CRS transformation')
            return None

    @staticmethod
    def _set_content_crs_header(
        headers: dict,
        config: dict,
        query_crs_uri: Optional[str] = None,
    ):
        """Set the *Content-Crs* header in responses from providers of Feature
        type.

        :param headers: Response headers dictionary.
        :type headers: dict
        :param config: Provider config dictionary.
        :type config: dict
        :param query_crs_uri: Uniform resource identifier of the coordinate
            reference system specified in query parameter (if specified).
        :type query_crs_uri: str, optional
        """
        if query_crs_uri:
            content_crs_uri = query_crs_uri
        else:
            # If empty use default CRS
            storage_crs_uri = config.get('storage_crs', DEFAULT_STORAGE_CRS)
            if storage_crs_uri in DEFAULT_CRS_LIST:
                # Could be that storageCRS is one of the defaults like
                # http://www.opengis.net/def/crs/OGC/1.3/CRS84h
                content_crs_uri = storage_crs_uri
            else:
                content_crs_uri = DEFAULT_CRS

        headers['Content-Crs'] = f'<{content_crs_uri}>'


def validate_bbox(value=None) -> list:
    """
    Helper function to validate bbox parameter

    :param value: `list` of minx, miny, maxx, maxy

    :returns: bbox as `list` of `float` values
    """

    if value is None:
        LOGGER.debug('bbox is empty')
        return []

    bbox = value.split(',')

    if len(bbox) not in [4, 6]:
        msg = 'bbox should be either 4 values (minx,miny,maxx,maxy) ' \
              'or 6 values (minx,miny,minz,maxx,maxy,maxz)'
        LOGGER.debug(msg)
        raise ValueError(msg)

    try:
        bbox = [float(c) for c in bbox]
    except ValueError as err:
        msg = 'bbox values must be numbers'
        err.args = (msg,)
        LOGGER.debug(msg)
        raise

    if (len(bbox) == 4 and bbox[1] > bbox[3]) \
            or (len(bbox) == 6 and bbox[1] > bbox[4]):
        msg = 'miny should be less than maxy'
        LOGGER.debug(msg)
        raise ValueError(msg)

    if (len(bbox) == 4 and bbox[0] > bbox[2]) \
            or (len(bbox) == 6 and bbox[0] > bbox[3]):
        msg = 'minx is greater than maxx (possibly antimeridian bbox)'
        LOGGER.debug(msg)

    if len(bbox) == 6 and bbox[2] > bbox[5]:
        msg = 'minz should be less than maxz'
        LOGGER.debug(msg)
        raise ValueError(msg)

    return bbox


def validate_datetime(resource_def, datetime_=None) -> str:
    """
    Helper function to validate temporal parameter

    :param resource_def: `dict` of configuration resource definition
    :param datetime_: `str` of datetime parameter

    :returns: `str` of datetime input, if valid
    """

    # TODO: pass datetime to query as a `datetime` object
    # we would need to ensure partial dates work accordingly
    # as well as setting '..' values to `None` so that underlying
    # providers can just assume a `datetime.datetime` object
    #
    # NOTE: needs testing when passing partials from API to backend

    datetime_invalid = False

    if datetime_ is not None and 'temporal' in resource_def:

        dateparse_begin = partial(dateparse, default=datetime.min)
        dateparse_end = partial(dateparse, default=datetime.max)
        unix_epoch = datetime(1970, 1, 1, 0, 0, 0)
        dateparse_ = partial(dateparse, default=unix_epoch)

        te = resource_def['temporal']

        try:
            if te['begin'] is not None and te['begin'].tzinfo is None:
                te['begin'] = te['begin'].replace(tzinfo=pytz.UTC)
            if te['end'] is not None and te['end'].tzinfo is None:
                te['end'] = te['end'].replace(tzinfo=pytz.UTC)
        except AttributeError:
            msg = 'Configured times should be RFC3339'
            LOGGER.error(msg)
            raise ValueError(msg)

        if '/' in datetime_:  # envelope
            LOGGER.debug('detected time range')
            LOGGER.debug('Validating time windows')

            # normalize "" to ".." (actually changes datetime_)
            datetime_ = re.sub(r'^/', '../', datetime_)
            datetime_ = re.sub(r'/$', '/..', datetime_)

            datetime_begin, datetime_end = datetime_.split('/')
            if datetime_begin != '..':
                datetime_begin = dateparse_begin(datetime_begin)
                if datetime_begin.tzinfo is None:
                    datetime_begin = datetime_begin.replace(
                        tzinfo=pytz.UTC)

            if datetime_end != '..':
                datetime_end = dateparse_end(datetime_end)
                if datetime_end.tzinfo is None:
                    datetime_end = datetime_end.replace(tzinfo=pytz.UTC)

            datetime_invalid = any([
                (te['end'] is not None and datetime_begin != '..' and
                    datetime_begin > te['end']),
                (te['begin'] is not None and datetime_end != '..' and
                    datetime_end < te['begin'])
            ])

        else:  # time instant
            LOGGER.debug('detected time instant')
            datetime__ = dateparse_(datetime_)
            if datetime__ != '..':
                if datetime__.tzinfo is None:
                    datetime__ = datetime__.replace(tzinfo=pytz.UTC)
            datetime_invalid = any([
                (te['begin'] is not None and datetime__ != '..' and
                    datetime__ < te['begin']),
                (te['end'] is not None and datetime__ != '..' and
                    datetime__ > te['end'])
            ])

    if datetime_invalid:
        msg = 'datetime parameter out of range'
        LOGGER.debug(msg)
        raise ValueError(msg)

    return datetime_


def validate_subset(value: str) -> dict:
    """
    Helper function to validate subset parameter

    :param value: `subset` parameter

    :returns: dict of axis/values
    """

    subsets = {}

    for s in value.split(','):
        LOGGER.debug(f'Processing subset {s}')
        m = re.search(r'(.*)\((.*)\)', s)
        subset_name, values = m.group(1, 2)

        if '"' in values:
            LOGGER.debug('Values are strings')
            if values.count('"') % 2 != 0:
                msg = 'Invalid format: subset should be like axis("min"[:"max"])'  # noqa
                LOGGER.error(msg)
                raise ValueError(msg)
            try:
                LOGGER.debug('Value is an interval')
                m = re.search(r'"(\S+)":"(\S+)"', values)
                values = list(m.group(1, 2))
            except AttributeError:
                LOGGER.debug('Value is point')
                m = re.search(r'"(.*)"', values)
                values = [m.group(1)]
        else:
            LOGGER.debug('Values are numbers')
            try:
                LOGGER.debug('Value is an interval')
                m = re.search(r'(\S+):(\S+)', values)
                values = list(m.group(1, 2))
            except AttributeError:
                LOGGER.debug('Value is point')
                values = [values]

        subsets[subset_name] = list(map(get_typed_value, values))

    return subsets<|MERGE_RESOLUTION|>--- conflicted
+++ resolved
@@ -74,13 +74,9 @@
 from pygeoapi.plugin import load_plugin, PLUGINS
 from pygeoapi.provider.base import (
     ProviderGenericError, ProviderConnectionError, ProviderNotFoundError,
-<<<<<<< HEAD
     ProviderInvalidDataError, ProviderInvalidQueryError, ProviderNoDataError,
     ProviderQueryError, ProviderItemNotFoundError, ProviderTypeError,
     ProviderPreconditionFailed, ProviderRequestEntityTooLargeError)
-=======
-    ProviderTypeError)
->>>>>>> cfa21f62
 
 from pygeoapi.models.cql import CQLModel
 from pygeoapi.util import (dategetter, RequestedProcessExecutionMode,
@@ -2004,30 +2000,8 @@
                               sortby=sortby, skip_geometry=skip_geometry,
                               select_properties=select_properties,
                               crs_transform_spec=crs_transform_spec,
-<<<<<<< HEAD
                               q=q, language=prv_locale, filterq=filter_,
                               clip=clip)
-        except ProviderInvalidQueryError as err:
-            LOGGER.error(err)
-            msg = f'query error: {err}'
-            return self.get_exception(
-                HTTPStatus.BAD_REQUEST, headers, request.format,
-                'InvalidQuery', msg)
-        except ProviderConnectionError as err:
-            LOGGER.error(err)
-            msg = 'connection error (check logs)'
-            return self.get_exception(
-                HTTPStatus.INTERNAL_SERVER_ERROR, headers, request.format,
-                'NoApplicableCode', msg)
-        except ProviderQueryError as err:
-            LOGGER.error(err)
-            msg = 'query error (check logs)'
-            return self.get_exception(
-                HTTPStatus.INTERNAL_SERVER_ERROR, headers, request.format,
-                'NoApplicableCode', msg)
-=======
-                              q=q, language=prv_locale, filterq=filter_)
->>>>>>> cfa21f62
         except ProviderGenericError as err:
             LOGGER.error(err)
             return self.get_exception(
@@ -2861,7 +2835,6 @@
         LOGGER.debug('Querying coverage')
         try:
             data = p.query(**query_args)
-<<<<<<< HEAD
 
         except ProviderInvalidQueryError as err:
             msg = f'query error: {err}'
@@ -2888,13 +2861,9 @@
 
         except ProviderQueryError:
             msg = 'query error (check logs)'
-=======
-        except ProviderGenericError as err:
-            LOGGER.error(err)
->>>>>>> cfa21f62
-            return self.get_exception(
-                err.http_status_code, headers, request.format,
-                err.ogc_exception_code, err.message)
+            return self.get_exception(
+                HTTPStatus.INTERNAL_SERVER_ERROR, headers, format_,
+                'NoApplicableCode', msg)
 
         mt = collection_def['format']['name']
         if format_ == mt:  # native format
@@ -4123,7 +4092,6 @@
 
         try:
             data = p.query(**query_args)
-<<<<<<< HEAD
         except ProviderInvalidQueryError as err:
             msg = f'query error: {err}'
             return self.get_exception(
@@ -4141,13 +4109,9 @@
                 'NoApplicableCode', msg)
 
         except ProviderRequestEntityTooLargeError as err:
-=======
-        except ProviderGenericError as err:
-            LOGGER.error(err)
->>>>>>> cfa21f62
-            return self.get_exception(
-                err.http_status_code, headers, request.format,
-                err.ogc_exception_code, err.message)
+            return self.get_exception(
+                HTTPStatus.REQUEST_ENTITY_TOO_LARGE, headers, request.format,
+                'NoApplicableCode', str(err))
 
         if request.format == F_HTML:  # render
             content = render_j2_template(self.tpl_config,
